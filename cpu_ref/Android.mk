--- conflicted
+++ resolved
@@ -83,11 +83,7 @@
     rsCpuIntrinsics_x86.cpp
 endif
 
-<<<<<<< HEAD
-LOCAL_SHARED_LIBRARIES += libRS_internal libc++ libcutils liblog libutils libui libz
-=======
-LOCAL_SHARED_LIBRARIES += libRS_internal libc++ liblog libutils libz
->>>>>>> 35f1149a
+LOCAL_SHARED_LIBRARIES += libRS_internal libc++ liblog libutils libui libz
 LOCAL_SHARED_LIBRARIES += libbcinfo libblas
 LOCAL_STATIC_LIBRARIES := libbnnmlowp
 
