--- conflicted
+++ resolved
@@ -63,13 +63,8 @@
                                         uint32_t outstep) {
     RsdCpuScriptIntrinsic3DLUT *cp = (RsdCpuScriptIntrinsic3DLUT *)p->usr;
 
-<<<<<<< HEAD
-    uchar4 *out = (uchar4 *)p->out + xstart;
-    uchar4 *in = (uchar4 *)p->ins[0] + xstart;
-=======
     uchar4 *out = (uchar4 *)p->out;
-    uchar4 *in = (uchar4 *)p->in;
->>>>>>> 5f95a8ab
+    uchar4 *in = (uchar4 *)p->ins[0];
     uint32_t x1 = xstart;
     uint32_t x2 = xend;
 
