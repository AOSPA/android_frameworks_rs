--- conflicted
+++ resolved
@@ -504,24 +504,12 @@
     uint32_t x2 = xend;
 
     if(x2 > x1) {
-<<<<<<< HEAD
         int32_t len = (x2 - x1) >> 2;
         if((cp->mOptKernel != NULL) && (len > 0)) {
             cp->mOptKernel(out, in, cp->ip, len);
             x1 += len << 2;
             out += len << 2;
             in += len << 2;
-=======
-#if defined(ARCH_ARM_HAVE_VFP)
-        if (gArchUseSIMD) {
-            int32_t len = (x2 - x1) >> 2;
-            if(len > 0) {
-                rsdIntrinsicColorMatrix4x4_K(out, in, cp->ip, len);
-                x1 += len << 2;
-                out += len << 2;
-                in += len << 2;
-            }
->>>>>>> b10a68c3
         }
 
         while(x1 != x2) {
@@ -531,7 +519,6 @@
     }
 }
 
-<<<<<<< HEAD
 void RsdCpuScriptIntrinsicColorMatrix::preLaunch(
         uint32_t slot, const Allocation * ain, Allocation * aout,
         const void * usr, uint32_t usrLen, const RsScriptCall *sc) {
@@ -545,33 +532,6 @@
         if (build(key)) {
             mOptKernel = (void (*)(void *, const void *, const short *, uint32_t)) mBuf;
             mLastKey = key;
-=======
-void RsdCpuScriptIntrinsicColorMatrix::kernel3x3(const RsForEachStubParamStruct *p,
-                                                 uint32_t xstart, uint32_t xend,
-                                                 uint32_t instep, uint32_t outstep) {
-    RsdCpuScriptIntrinsicColorMatrix *cp = (RsdCpuScriptIntrinsicColorMatrix *)p->usr;
-    uchar4 *out = (uchar4 *)p->out;
-    uchar4 *in = (uchar4 *)p->in;
-    uint32_t x1 = xstart;
-    uint32_t x2 = xend;
-
-    if(x2 > x1) {
-#if defined(ARCH_ARM_HAVE_VFP)
-        if (gArchUseSIMD) {
-            int32_t len = (x2 - x1) >> 2;
-            if(len > 0) {
-                rsdIntrinsicColorMatrix3x3_K(out, in, cp->ip, len);
-                x1 += len << 2;
-                out += len << 2;
-                in += len << 2;
-            }
-        }
-#endif
-
-        while(x1 != x2) {
-            One(p, out++, in++, cp->fp);
-            x1++;
->>>>>>> b10a68c3
         }
     }
 }
@@ -579,22 +539,6 @@
 void RsdCpuScriptIntrinsicColorMatrix::postLaunch(
         uint32_t slot, const Allocation * ain, Allocation * aout,
         const void * usr, uint32_t usrLen, const RsScriptCall *sc) {
-
-<<<<<<< HEAD
-=======
-    if(x2 > x1) {
-#if defined(ARCH_ARM_HAVE_VFP)
-        if (gArchUseSIMD) {
-            int32_t len = (x2 - x1) >> 2;
-            if(len > 0) {
-                rsdIntrinsicColorMatrixDot_K(out, in, cp->ip, len);
-                x1 += len << 2;
-                out += len << 2;
-                in += len << 2;
-            }
-        }
-#endif
->>>>>>> b10a68c3
 
 }
 
