--- conflicted
+++ resolved
@@ -862,20 +862,8 @@
 }
 
 RsdCpuScriptImpl::~RsdCpuScriptImpl() {
-<<<<<<< HEAD
-    if (mScriptExec != nullptr) {
-        delete mScriptExec;
-    }
-    if (mBoundAllocs) delete[] mBoundAllocs;
-=======
-#ifndef RS_COMPATIBILITY_LIB
-    delete mCompilerDriver;
-#endif
-
     delete mScriptExec;
-
     delete[] mBoundAllocs;
->>>>>>> 9844cffc
     if (mScriptSO) {
         dlclose(mScriptSO);
     }
