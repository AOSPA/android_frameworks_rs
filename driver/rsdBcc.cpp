/*
 * Copyright (C) 2011-2012 The Android Open Source Project
 *
 * Licensed under the Apache License, Version 2.0 (the "License");
 * you may not use this file except in compliance with the License.
 * You may obtain a copy of the License at
 *
 *      http://www.apache.org/licenses/LICENSE-2.0
 *
 * Unless required by applicable law or agreed to in writing, software
 * distributed under the License is distributed on an "AS IS" BASIS,
 * WITHOUT WARRANTIES OR CONDITIONS OF ANY KIND, either express or implied.
 * See the License for the specific language governing permissions and
 * limitations under the License.
 */

#include "rsdCore.h"

#include <bcc/BCCContext.h>
#include <bcc/Renderscript/RSCompilerDriver.h>
#include <bcc/Renderscript/RSExecutable.h>
#include <bcc/Renderscript/RSInfo.h>

#include "rsdBcc.h"
#include "rsdRuntime.h"
#include "rsdAllocation.h"
#include "rsdIntrinsics.h"

#include "rsContext.h"
#include "rsElement.h"
#include "rsScriptC.h"

#include "utils/Vector.h"
#include "utils/Timers.h"
#include "utils/StopWatch.h"

using namespace android;
using namespace android::renderscript;


static Script * setTLS(Script *sc) {
    ScriptTLSStruct * tls = (ScriptTLSStruct *)pthread_getspecific(rsdgThreadTLSKey);
    rsAssert(tls);
    Script *old = tls->mScript;
    tls->mScript = sc;
    return old;
}


bool rsdScriptInit(const Context *rsc,
                     ScriptC *script,
                     char const *resName,
                     char const *cacheDir,
                     uint8_t const *bitcode,
                     size_t bitcodeSize,
                     uint32_t flags) {
    //ALOGE("rsdScriptCreate %p %p %p %p %i %i %p", rsc, resName, cacheDir, bitcode, bitcodeSize, flags, lookupFunc);
    //ALOGE("rsdScriptInit %p %p", rsc, script);

    pthread_mutex_lock(&rsdgInitMutex);

    bcc::RSExecutable *exec;
    const bcc::RSInfo *info;
    DrvScript *drv = (DrvScript *)calloc(1, sizeof(DrvScript));
    if (drv == NULL) {
        goto error;
    }
    script->mHal.drv = drv;

    drv->mCompilerContext = NULL;
    drv->mCompilerDriver = NULL;
    drv->mExecutable = NULL;

    drv->mCompilerContext = new bcc::BCCContext();
    if (drv->mCompilerContext == NULL) {
        ALOGE("bcc: FAILS to create compiler context (out of memory)");
        goto error;
    }

    drv->mCompilerDriver = new bcc::RSCompilerDriver();
    if (drv->mCompilerDriver == NULL) {
        ALOGE("bcc: FAILS to create compiler driver (out of memory)");
        goto error;
    }

    script->mHal.info.isThreadable = true;

    drv->mCompilerDriver->setRSRuntimeLookupFunction(rsdLookupRuntimeStub);
    drv->mCompilerDriver->setRSRuntimeLookupContext(script);

    exec = drv->mCompilerDriver->build(*drv->mCompilerContext,
                                       cacheDir, resName,
                                       (const char *)bitcode, bitcodeSize,
                                       NULL);

    if (exec == NULL) {
        ALOGE("bcc: FAILS to prepare executable for '%s'", resName);
        goto error;
    }

    drv->mExecutable = exec;

    exec->setThreadable(script->mHal.info.isThreadable);
    if (!exec->syncInfo()) {
        ALOGW("bcc: FAILS to synchronize the RS info file to the disk");
    }

    drv->mRoot = reinterpret_cast<int (*)()>(exec->getSymbolAddress("root"));
    drv->mRootExpand =
        reinterpret_cast<int (*)()>(exec->getSymbolAddress("root.expand"));
    drv->mInit = reinterpret_cast<void (*)()>(exec->getSymbolAddress("init"));
    drv->mFreeChildren =
        reinterpret_cast<void (*)()>(exec->getSymbolAddress(".rs.dtor"));

    info = &drv->mExecutable->getInfo();
    // Copy info over to runtime
    script->mHal.info.exportedFunctionCount = info->getExportFuncNames().size();
    script->mHal.info.exportedVariableCount = info->getExportVarNames().size();
    script->mHal.info.exportedPragmaCount = info->getPragmas().size();
    script->mHal.info.exportedPragmaKeyList =
        const_cast<const char**>(exec->getPragmaKeys().array());
    script->mHal.info.exportedPragmaValueList =
        const_cast<const char**>(exec->getPragmaValues().array());

    if (drv->mRootExpand) {
        script->mHal.info.root = drv->mRootExpand;
    } else {
        script->mHal.info.root = drv->mRoot;
    }

    if (script->mHal.info.exportedVariableCount) {
        drv->mBoundAllocs = new Allocation *[script->mHal.info.exportedVariableCount];
        memset(drv->mBoundAllocs, 0, sizeof(void *) * script->mHal.info.exportedVariableCount);
    }

    pthread_mutex_unlock(&rsdgInitMutex);
    return true;

error:

    pthread_mutex_unlock(&rsdgInitMutex);
    if (drv) {
        delete drv->mCompilerContext;
        delete drv->mCompilerDriver;
        delete drv->mExecutable;
        delete[] drv->mBoundAllocs;
        free(drv);
    }
    script->mHal.drv = NULL;
    return false;

}

bool rsdInitIntrinsic(const Context *rsc, Script *s, RsScriptIntrinsicID iid, Element *e) {
    pthread_mutex_lock(&rsdgInitMutex);

    DrvScript *drv = (DrvScript *)calloc(1, sizeof(DrvScript));
    if (drv == NULL) {
        goto error;
    }
    s->mHal.drv = drv;
    drv->mIntrinsicID = iid;
    drv->mIntrinsicData = rsdIntrinsic_Init(rsc, s, iid, &drv->mIntrinsicFuncs);
    s->mHal.info.isThreadable = true;

    pthread_mutex_unlock(&rsdgInitMutex);
    return true;

error:
    pthread_mutex_unlock(&rsdgInitMutex);
    return false;
}

typedef void (*rs_t)(const void *, void *, const void *, uint32_t, uint32_t, uint32_t, uint32_t);

static void wc_xy(void *usr, uint32_t idx) {
    MTLaunchStruct *mtls = (MTLaunchStruct *)usr;
    RsForEachStubParamStruct p;
    memcpy(&p, &mtls->fep, sizeof(p));
    p.lid = idx;
    RsdHal * dc = (RsdHal *)mtls->rsc->mHal.drv;
    uint32_t sig = mtls->sig;

#if defined(ARCH_ARM_RS_USE_CACHED_SCANLINE_WRITE)
    unsigned char buf[1024 * 8];
#endif

    outer_foreach_t fn = (outer_foreach_t) mtls->kernel;
    while (1) {
        uint32_t slice = (uint32_t)android_atomic_inc(&mtls->mSliceNum);
        uint32_t yStart = mtls->yStart + slice * mtls->mSliceSize;
        uint32_t yEnd = yStart + mtls->mSliceSize;
        yEnd = rsMin(yEnd, mtls->yEnd);
        if (yEnd <= yStart) {
            return;
        }

        //ALOGE("usr idx %i, x %i,%i  y %i,%i", idx, mtls->xStart, mtls->xEnd, yStart, yEnd);
        //ALOGE("usr ptr in %p,  out %p", mtls->fep.ptrIn, mtls->fep.ptrOut);

#if defined(ARCH_ARM_RS_USE_CACHED_SCANLINE_WRITE)
        if (mtls->fep.yStrideOut < sizeof(buf)) {
            p.out = buf;
            for (p.y = yStart; p.y < yEnd; p.y++) {
                p.in = mtls->fep.ptrIn + (mtls->fep.yStrideIn * p.y);
                fn(&p, mtls->xStart, mtls->xEnd, mtls->fep.eStrideIn, mtls->fep.eStrideOut);
                memcpy(mtls->fep.ptrOut + (mtls->fep.yStrideOut * p.y), buf, mtls->fep.yStrideOut);
            }
        } else
#endif
            {
            for (p.y = yStart; p.y < yEnd; p.y++) {
                p.out = mtls->fep.ptrOut + (mtls->fep.yStrideOut * p.y) +
                        (mtls->fep.eStrideOut * mtls->xStart);
                p.in = mtls->fep.ptrIn + (mtls->fep.yStrideIn * p.y) +
                       (mtls->fep.eStrideIn * mtls->xStart);
                fn(&p, mtls->xStart, mtls->xEnd, mtls->fep.eStrideIn, mtls->fep.eStrideOut);
            }
        }
    }
}

static void wc_x(void *usr, uint32_t idx) {
    MTLaunchStruct *mtls = (MTLaunchStruct *)usr;
    RsForEachStubParamStruct p;
    memcpy(&p, &mtls->fep, sizeof(p));
    p.lid = idx;
    RsdHal * dc = (RsdHal *)mtls->rsc->mHal.drv;
    uint32_t sig = mtls->sig;

    outer_foreach_t fn = (outer_foreach_t) mtls->kernel;
    while (1) {
        uint32_t slice = (uint32_t)android_atomic_inc(&mtls->mSliceNum);
        uint32_t xStart = mtls->xStart + slice * mtls->mSliceSize;
        uint32_t xEnd = xStart + mtls->mSliceSize;
        xEnd = rsMin(xEnd, mtls->xEnd);
        if (xEnd <= xStart) {
            return;
        }

        //ALOGE("usr slice %i idx %i, x %i,%i", slice, idx, xStart, xEnd);
        //ALOGE("usr ptr in %p,  out %p", mtls->fep.ptrIn, mtls->fep.ptrOut);

        p.out = mtls->fep.ptrOut + (mtls->fep.eStrideOut * xStart);
        p.in = mtls->fep.ptrIn + (mtls->fep.eStrideIn * xStart);
        fn(&p, xStart, xEnd, mtls->fep.eStrideIn, mtls->fep.eStrideOut);
    }
}

void rsdScriptInvokeForEachMtlsSetup(const Context *rsc,
                                     const Allocation * ain,
                                     Allocation * aout,
                                     const void * usr,
                                     uint32_t usrLen,
                                     const RsScriptCall *sc,
                                     MTLaunchStruct *mtls) {

    memset(mtls, 0, sizeof(MTLaunchStruct));

    if (ain) {
        mtls->fep.dimX = ain->getType()->getDimX();
        mtls->fep.dimY = ain->getType()->getDimY();
        mtls->fep.dimZ = ain->getType()->getDimZ();
        //mtls->dimArray = ain->getType()->getDimArray();
    } else if (aout) {
        mtls->fep.dimX = aout->getType()->getDimX();
        mtls->fep.dimY = aout->getType()->getDimY();
        mtls->fep.dimZ = aout->getType()->getDimZ();
        //mtls->dimArray = aout->getType()->getDimArray();
    } else {
        rsc->setError(RS_ERROR_BAD_SCRIPT, "rsForEach called with null allocations");
        return;
    }

    if (!sc || (sc->xEnd == 0)) {
        mtls->xEnd = mtls->fep.dimX;
    } else {
        rsAssert(sc->xStart < mtls->fep.dimX);
        rsAssert(sc->xEnd <= mtls->fep.dimX);
        rsAssert(sc->xStart < sc->xEnd);
        mtls->xStart = rsMin(mtls->fep.dimX, sc->xStart);
        mtls->xEnd = rsMin(mtls->fep.dimX, sc->xEnd);
        if (mtls->xStart >= mtls->xEnd) return;
    }

    if (!sc || (sc->yEnd == 0)) {
        mtls->yEnd = mtls->fep.dimY;
    } else {
        rsAssert(sc->yStart < mtls->fep.dimY);
        rsAssert(sc->yEnd <= mtls->fep.dimY);
        rsAssert(sc->yStart < sc->yEnd);
        mtls->yStart = rsMin(mtls->fep.dimY, sc->yStart);
        mtls->yEnd = rsMin(mtls->fep.dimY, sc->yEnd);
        if (mtls->yStart >= mtls->yEnd) return;
    }

    mtls->xEnd = rsMax((uint32_t)1, mtls->xEnd);
    mtls->yEnd = rsMax((uint32_t)1, mtls->yEnd);
    mtls->zEnd = rsMax((uint32_t)1, mtls->zEnd);
    mtls->arrayEnd = rsMax((uint32_t)1, mtls->arrayEnd);

    rsAssert(!ain || (ain->getType()->getDimZ() == 0));

    Context *mrsc = (Context *)rsc;
    mtls->rsc = mrsc;
    mtls->ain = ain;
    mtls->aout = aout;
    mtls->fep.usr = usr;
    mtls->fep.usrLen = usrLen;
    mtls->mSliceSize = 10;
    mtls->mSliceNum = 0;

    mtls->fep.ptrIn = NULL;
    mtls->fep.eStrideIn = 0;

    if (ain) {
        DrvAllocation *aindrv = (DrvAllocation *)ain->mHal.drv;
        mtls->fep.ptrIn = (const uint8_t *)aindrv->lod[0].mallocPtr;
        mtls->fep.eStrideIn = ain->getType()->getElementSizeBytes();
        mtls->fep.yStrideIn = aindrv->lod[0].stride;
    }

    mtls->fep.ptrOut = NULL;
    mtls->fep.eStrideOut = 0;
    if (aout) {
        DrvAllocation *aoutdrv = (DrvAllocation *)aout->mHal.drv;
        mtls->fep.ptrOut = (uint8_t *)aoutdrv->lod[0].mallocPtr;
        mtls->fep.eStrideOut = aout->getType()->getElementSizeBytes();
        mtls->fep.yStrideOut = aoutdrv->lod[0].stride;
    }
}

void rsdScriptLaunchThreads(const Context *rsc,
                            bool isThreadable,
                            const Allocation * ain,
                            Allocation * aout,
                            const void * usr,
                            uint32_t usrLen,
                            const RsScriptCall *sc,
                            MTLaunchStruct *mtls) {

    Context *mrsc = (Context *)rsc;
    RsdHal * dc = (RsdHal *)mtls->rsc->mHal.drv;

<<<<<<< HEAD
    if ((dc->mWorkers.mCount >= 1) && isThreadable && !dc->mInForEach) {
=======
    if ((dc->mWorkers.mCount >= 1) && s->mHal.info.isThreadable && !dc->mInForEach) {
        const size_t targetByteChunk = 16 * 1024;
>>>>>>> f5ecac92
        dc->mInForEach = true;
        if (mtls->fep.dimY > 1) {
            uint32_t s1 = mtls->fep.dimY / ((dc->mWorkers.mCount + 1) * 4);
            uint32_t s2 = 0;

            // This chooses our slice size to rate limit atomic ops to
            // one per 16k bytes of reads/writes.
            if (mtls->fep.yStrideOut) {
                s2 = targetByteChunk / mtls->fep.yStrideOut;
            } else {
                s2 = targetByteChunk / mtls->fep.yStrideIn;
            }
            mtls->mSliceSize = rsMin(s1, s2);

            if(mtls->mSliceSize < 1) {
                mtls->mSliceSize = 1;
            }

            rsdLaunchThreads(mrsc, wc_xy, mtls);
        } else {
            uint32_t s1 = mtls->fep.dimX / ((dc->mWorkers.mCount + 1) * 4);
            uint32_t s2 = 0;

            // This chooses our slice size to rate limit atomic ops to
            // one per 16k bytes of reads/writes.
            if (mtls->fep.eStrideOut) {
                s2 = targetByteChunk / mtls->fep.eStrideOut;
            } else {
                s2 = targetByteChunk / mtls->fep.eStrideIn;
            }
            mtls->mSliceSize = rsMin(s1, s2);

            if(mtls->mSliceSize < 1) {
                mtls->mSliceSize = 1;
            }

            rsdLaunchThreads(mrsc, wc_x, mtls);
        }
        dc->mInForEach = false;

        //ALOGE("launch 1");
    } else {
        RsForEachStubParamStruct p;
        memcpy(&p, &mtls->fep, sizeof(p));
        uint32_t sig = mtls->sig;

        //ALOGE("launch 3");
        outer_foreach_t fn = (outer_foreach_t) mtls->kernel;
        for (p.ar[0] = mtls->arrayStart; p.ar[0] < mtls->arrayEnd; p.ar[0]++) {
            for (p.z = mtls->zStart; p.z < mtls->zEnd; p.z++) {
                for (p.y = mtls->yStart; p.y < mtls->yEnd; p.y++) {
                    uint32_t offset = mtls->fep.dimY * mtls->fep.dimZ * p.ar[0] +
                                      mtls->fep.dimY * p.z + p.y;
                    p.out = mtls->fep.ptrOut + (mtls->fep.yStrideOut * offset) +
                            (mtls->fep.eStrideOut * mtls->xStart);
                    p.in = mtls->fep.ptrIn + (mtls->fep.yStrideIn * offset) +
                           (mtls->fep.eStrideIn * mtls->xStart);
                    fn(&p, mtls->xStart, mtls->xEnd, mtls->fep.eStrideIn, mtls->fep.eStrideOut);
                }
            }
        }
    }
}

void rsdScriptInvokeForEach(const Context *rsc,
                            Script *s,
                            uint32_t slot,
                            const Allocation * ain,
                            Allocation * aout,
                            const void * usr,
                            uint32_t usrLen,
                            const RsScriptCall *sc) {

    RsdHal * dc = (RsdHal *)rsc->mHal.drv;

    MTLaunchStruct mtls;
    rsdScriptInvokeForEachMtlsSetup(rsc, ain, aout, usr, usrLen, sc, &mtls);
    mtls.script = s;
    mtls.fep.slot = slot;

    DrvScript *drv = (DrvScript *)s->mHal.drv;
    if (drv->mIntrinsicID) {
        mtls.kernel = (void (*)())drv->mIntrinsicFuncs.root;
        mtls.fep.usr = drv->mIntrinsicData;
    } else {
        rsAssert(slot < drv->mExecutable->getExportForeachFuncAddrs().size());
        mtls.kernel = reinterpret_cast<ForEachFunc_t>(
                          drv->mExecutable->getExportForeachFuncAddrs()[slot]);
        rsAssert(mtls.kernel != NULL);
        mtls.sig = drv->mExecutable->getInfo().getExportForeachFuncs()[slot].second;
    }


    Script * oldTLS = setTLS(s);
    rsdScriptLaunchThreads(rsc, s->mHal.info.isThreadable, ain, aout, usr, usrLen, sc, &mtls);
    setTLS(oldTLS);
}


int rsdScriptInvokeRoot(const Context *dc, Script *script) {
    DrvScript *drv = (DrvScript *)script->mHal.drv;

    Script * oldTLS = setTLS(script);
    int ret = drv->mRoot();
    setTLS(oldTLS);

    return ret;
}

void rsdScriptInvokeInit(const Context *dc, Script *script) {
    DrvScript *drv = (DrvScript *)script->mHal.drv;

    if (drv->mInit) {
        drv->mInit();
    }
}

void rsdScriptInvokeFreeChildren(const Context *dc, Script *script) {
    DrvScript *drv = (DrvScript *)script->mHal.drv;

    if (drv->mFreeChildren) {
        drv->mFreeChildren();
    }
}

void rsdScriptInvokeFunction(const Context *dc, Script *script,
                            uint32_t slot,
                            const void *params,
                            size_t paramLength) {
    DrvScript *drv = (DrvScript *)script->mHal.drv;
    //ALOGE("invoke %p %p %i %p %i", dc, script, slot, params, paramLength);

    Script * oldTLS = setTLS(script);
    reinterpret_cast<void (*)(const void *, uint32_t)>(
        drv->mExecutable->getExportFuncAddrs()[slot])(params, paramLength);
    setTLS(oldTLS);
}

void rsdScriptSetGlobalVar(const Context *dc, const Script *script,
                           uint32_t slot, void *data, size_t dataLength) {
    DrvScript *drv = (DrvScript *)script->mHal.drv;
    //rsAssert(!script->mFieldIsObject[slot]);
    //ALOGE("setGlobalVar %p %p %i %p %i", dc, script, slot, data, dataLength);

    if (drv->mIntrinsicID) {
        drv->mIntrinsicFuncs.setVar(dc, script, drv->mIntrinsicData, slot, data, dataLength);
        return;
    }

    int32_t *destPtr = reinterpret_cast<int32_t *>(
                          drv->mExecutable->getExportVarAddrs()[slot]);
    if (!destPtr) {
        //ALOGV("Calling setVar on slot = %i which is null", slot);
        return;
    }

    memcpy(destPtr, data, dataLength);
}

void rsdScriptSetGlobalVarWithElemDims(
        const android::renderscript::Context *dc,
        const android::renderscript::Script *script,
        uint32_t slot, void *data, size_t dataLength,
        const android::renderscript::Element *elem,
        const size_t *dims, size_t dimLength) {
    DrvScript *drv = (DrvScript *)script->mHal.drv;

    int32_t *destPtr = reinterpret_cast<int32_t *>(
        drv->mExecutable->getExportVarAddrs()[slot]);
    if (!destPtr) {
        //ALOGV("Calling setVar on slot = %i which is null", slot);
        return;
    }

    // We want to look at dimension in terms of integer components,
    // but dimLength is given in terms of bytes.
    dimLength /= sizeof(int);

    // Only a single dimension is currently supported.
    rsAssert(dimLength == 1);
    if (dimLength == 1) {
        // First do the increment loop.
        size_t stride = elem->getSizeBytes();
        char *cVal = reinterpret_cast<char *>(data);
        for (size_t i = 0; i < dims[0]; i++) {
            elem->incRefs(cVal);
            cVal += stride;
        }

        // Decrement loop comes after (to prevent race conditions).
        char *oldVal = reinterpret_cast<char *>(destPtr);
        for (size_t i = 0; i < dims[0]; i++) {
            elem->decRefs(oldVal);
            oldVal += stride;
        }
    }

    memcpy(destPtr, data, dataLength);
}

void rsdScriptSetGlobalBind(const Context *dc, const Script *script, uint32_t slot, Allocation *data) {
    DrvScript *drv = (DrvScript *)script->mHal.drv;

    //rsAssert(!script->mFieldIsObject[slot]);
    //ALOGE("setGlobalBind %p %p %i %p", dc, script, slot, data);

    rsAssert(!drv->mIntrinsicID);

    int32_t *destPtr = reinterpret_cast<int32_t *>(
                          drv->mExecutable->getExportVarAddrs()[slot]);
    if (!destPtr) {
        //ALOGV("Calling setVar on slot = %i which is null", slot);
        return;
    }

    void *ptr = NULL;
    drv->mBoundAllocs[slot] = data;
    if(data) {
        DrvAllocation *allocDrv = (DrvAllocation *)data->mHal.drv;
        ptr = allocDrv->lod[0].mallocPtr;
    }
    memcpy(destPtr, &ptr, sizeof(void *));
}

void rsdScriptSetGlobalObj(const Context *dc, const Script *script, uint32_t slot, ObjectBase *data) {
    DrvScript *drv = (DrvScript *)script->mHal.drv;
    //rsAssert(script->mFieldIsObject[slot]);
    //ALOGE("setGlobalObj %p %p %i %p", dc, script, slot, data);

    if (drv->mIntrinsicID) {
        drv->mIntrinsicFuncs.setVarObj(dc, script, drv->mIntrinsicData, slot,
                                       static_cast<Allocation *>(data));
        return;
    }

    int32_t *destPtr = reinterpret_cast<int32_t *>(
                          drv->mExecutable->getExportVarAddrs()[slot]);
    if (!destPtr) {
        //ALOGV("Calling setVar on slot = %i which is null", slot);
        return;
    }

    rsrSetObject(dc, script, (ObjectBase **)destPtr, data);
}

void rsdScriptDestroy(const Context *dc, Script *script) {
    DrvScript *drv = (DrvScript *)script->mHal.drv;

    if (drv == NULL) {
        return;
    }

    if (drv->mExecutable) {
        Vector<void *>::const_iterator var_addr_iter =
            drv->mExecutable->getExportVarAddrs().begin();
        Vector<void *>::const_iterator var_addr_end =
            drv->mExecutable->getExportVarAddrs().end();

        bcc::RSInfo::ObjectSlotListTy::const_iterator is_object_iter =
            drv->mExecutable->getInfo().getObjectSlots().begin();
        bcc::RSInfo::ObjectSlotListTy::const_iterator is_object_end =
            drv->mExecutable->getInfo().getObjectSlots().end();

        while ((var_addr_iter != var_addr_end) &&
               (is_object_iter != is_object_end)) {
            // The field address can be NULL if the script-side has optimized
            // the corresponding global variable away.
            ObjectBase **obj_addr =
                reinterpret_cast<ObjectBase **>(*var_addr_iter);
            if (*is_object_iter) {
                if (*var_addr_iter != NULL) {
                    rsrClearObject(dc, script, obj_addr);
                }
            }
            var_addr_iter++;
            is_object_iter++;
        }
    }

    delete drv->mCompilerContext;
    delete drv->mCompilerDriver;
    delete drv->mExecutable;
    delete[] drv->mBoundAllocs;
    free(drv);
    script->mHal.drv = NULL;
}

Allocation * rsdScriptGetAllocationForPointer(const android::renderscript::Context *dc,
                                              const android::renderscript::Script *sc,
                                              const void *ptr) {
    DrvScript *drv = (DrvScript *)sc->mHal.drv;
    if (!ptr) {
        return NULL;
    }

    for (uint32_t ct=0; ct < sc->mHal.info.exportedVariableCount; ct++) {
        Allocation *a = drv->mBoundAllocs[ct];
        if (!a) continue;
        DrvAllocation *adrv = (DrvAllocation *)a->mHal.drv;
        if (adrv->lod[0].mallocPtr == ptr) {
            return a;
        }
    }
    ALOGE("rsGetAllocation, failed to find %p", ptr);
    return NULL;
}
<|MERGE_RESOLUTION|>--- conflicted
+++ resolved
@@ -342,12 +342,8 @@
     Context *mrsc = (Context *)rsc;
     RsdHal * dc = (RsdHal *)mtls->rsc->mHal.drv;
 
-<<<<<<< HEAD
     if ((dc->mWorkers.mCount >= 1) && isThreadable && !dc->mInForEach) {
-=======
-    if ((dc->mWorkers.mCount >= 1) && s->mHal.info.isThreadable && !dc->mInForEach) {
         const size_t targetByteChunk = 16 * 1024;
->>>>>>> f5ecac92
         dc->mInForEach = true;
         if (mtls->fep.dimY > 1) {
             uint32_t s1 = mtls->fep.dimY / ((dc->mWorkers.mCount + 1) * 4);
