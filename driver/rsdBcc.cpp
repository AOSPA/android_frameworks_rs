/*
 * Copyright (C) 2011-2012 The Android Open Source Project
 *
 * Licensed under the Apache License, Version 2.0 (the "License");
 * you may not use this file except in compliance with the License.
 * You may obtain a copy of the License at
 *
 *      http://www.apache.org/licenses/LICENSE-2.0
 *
 * Unless required by applicable law or agreed to in writing, software
 * distributed under the License is distributed on an "AS IS" BASIS,
 * WITHOUT WARRANTIES OR CONDITIONS OF ANY KIND, either express or implied.
 * See the License for the specific language governing permissions and
 * limitations under the License.
 */

#include "rsdCore.h"

#include <bcc/BCCContext.h>
#include <bcc/Renderscript/RSCompilerDriver.h>
#include <bcc/Renderscript/RSExecutable.h>
#include <bcc/Renderscript/RSInfo.h>

#include "rsdBcc.h"
#include "rsdRuntime.h"
#include "rsdAllocation.h"
#include "rsdIntrinsics.h"

#include "rsContext.h"
#include "rsElement.h"
#include "rsScriptC.h"

#include "utils/Vector.h"
#include "utils/Timers.h"
#include "utils/StopWatch.h"

using namespace android;
using namespace android::renderscript;


static Script * setTLS(Script *sc) {
    ScriptTLSStruct * tls = (ScriptTLSStruct *)pthread_getspecific(rsdgThreadTLSKey);
    rsAssert(tls);
    Script *old = tls->mScript;
    tls->mScript = sc;
    return old;
}


bool rsdScriptInit(const Context *rsc,
                     ScriptC *script,
                     char const *resName,
                     char const *cacheDir,
                     uint8_t const *bitcode,
                     size_t bitcodeSize,
                     uint32_t flags) {
    //ALOGE("rsdScriptCreate %p %p %p %p %i %i %p", rsc, resName, cacheDir, bitcode, bitcodeSize, flags, lookupFunc);
    //ALOGE("rsdScriptInit %p %p", rsc, script);

    pthread_mutex_lock(&rsdgInitMutex);

    bcc::RSExecutable *exec;
    const bcc::RSInfo *info;
    DrvScript *drv = (DrvScript *)calloc(1, sizeof(DrvScript));
    if (drv == NULL) {
        goto error;
    }
    script->mHal.drv = drv;

    drv->mCompilerContext = NULL;
    drv->mCompilerDriver = NULL;
    drv->mExecutable = NULL;

    drv->mCompilerContext = new bcc::BCCContext();
    if (drv->mCompilerContext == NULL) {
        ALOGE("bcc: FAILS to create compiler context (out of memory)");
        goto error;
    }

    drv->mCompilerDriver = new bcc::RSCompilerDriver();
    if (drv->mCompilerDriver == NULL) {
        ALOGE("bcc: FAILS to create compiler driver (out of memory)");
        goto error;
    }

    script->mHal.info.isThreadable = true;

    drv->mCompilerDriver->setRSRuntimeLookupFunction(rsdLookupRuntimeStub);
    drv->mCompilerDriver->setRSRuntimeLookupContext(script);

    exec = drv->mCompilerDriver->build(*drv->mCompilerContext,
                                       cacheDir, resName,
                                       (const char *)bitcode, bitcodeSize,
                                       NULL);

    if (exec == NULL) {
        ALOGE("bcc: FAILS to prepare executable for '%s'", resName);
        goto error;
    }

    drv->mExecutable = exec;

    exec->setThreadable(script->mHal.info.isThreadable);
    if (!exec->syncInfo()) {
        ALOGW("bcc: FAILS to synchronize the RS info file to the disk");
    }

    drv->mRoot = reinterpret_cast<int (*)()>(exec->getSymbolAddress("root"));
    drv->mRootExpand =
        reinterpret_cast<int (*)()>(exec->getSymbolAddress("root.expand"));
    drv->mInit = reinterpret_cast<void (*)()>(exec->getSymbolAddress("init"));
    drv->mFreeChildren =
        reinterpret_cast<void (*)()>(exec->getSymbolAddress(".rs.dtor"));

    info = &drv->mExecutable->getInfo();
    // Copy info over to runtime
    script->mHal.info.exportedFunctionCount = info->getExportFuncNames().size();
    script->mHal.info.exportedVariableCount = info->getExportVarNames().size();
    script->mHal.info.exportedPragmaCount = info->getPragmas().size();
    script->mHal.info.exportedPragmaKeyList =
        const_cast<const char**>(exec->getPragmaKeys().array());
    script->mHal.info.exportedPragmaValueList =
        const_cast<const char**>(exec->getPragmaValues().array());

    if (drv->mRootExpand) {
        script->mHal.info.root = drv->mRootExpand;
    } else {
        script->mHal.info.root = drv->mRoot;
    }

    if (script->mHal.info.exportedVariableCount) {
        drv->mBoundAllocs = new Allocation *[script->mHal.info.exportedVariableCount];
        memset(drv->mBoundAllocs, 0, sizeof(void *) * script->mHal.info.exportedVariableCount);
    }

    pthread_mutex_unlock(&rsdgInitMutex);
    return true;

error:

    pthread_mutex_unlock(&rsdgInitMutex);
    if (drv) {
        delete drv->mCompilerContext;
        delete drv->mCompilerDriver;
        delete drv->mExecutable;
        delete[] drv->mBoundAllocs;
        free(drv);
    }
    script->mHal.drv = NULL;
    return false;

}

bool rsdInitIntrinsic(const Context *rsc, Script *s, RsScriptIntrinsicID iid, Element *e) {
    pthread_mutex_lock(&rsdgInitMutex);

    DrvScript *drv = (DrvScript *)calloc(1, sizeof(DrvScript));
    if (drv == NULL) {
        goto error;
    }
    s->mHal.drv = drv;
    drv->mIntrinsicID = iid;
    drv->mIntrinsicData = rsdIntrinsic_Init(rsc, s, iid, &drv->mIntrinsicFuncs);
    s->mHal.info.isThreadable = true;

    pthread_mutex_unlock(&rsdgInitMutex);
    return true;

error:
    pthread_mutex_unlock(&rsdgInitMutex);
    return false;
}

typedef void (*rs_t)(const void *, void *, const void *, uint32_t, uint32_t, uint32_t, uint32_t);

static void wc_xy(void *usr, uint32_t idx) {
    MTLaunchStruct *mtls = (MTLaunchStruct *)usr;
    RsForEachStubParamStruct p;
    memcpy(&p, &mtls->fep, sizeof(p));
    p.lid = idx;
    RsdHal * dc = (RsdHal *)mtls->rsc->mHal.drv;
    uint32_t sig = mtls->sig;

#if defined(ARCH_ARM_RS_USE_CACHED_SCANLINE_WRITE)
    unsigned char buf[1024 * 8];
#endif

    outer_foreach_t fn = (outer_foreach_t) mtls->kernel;
    while (1) {
        uint32_t slice = (uint32_t)android_atomic_inc(&mtls->mSliceNum);
        uint32_t yStart = mtls->yStart + slice * mtls->mSliceSize;
        uint32_t yEnd = yStart + mtls->mSliceSize;
        yEnd = rsMin(yEnd, mtls->yEnd);
        if (yEnd <= yStart) {
            return;
        }

        //ALOGE("usr idx %i, x %i,%i  y %i,%i", idx, mtls->xStart, mtls->xEnd, yStart, yEnd);
        //ALOGE("usr ptr in %p,  out %p", mtls->fep.ptrIn, mtls->fep.ptrOut);

#if defined(ARCH_ARM_RS_USE_CACHED_SCANLINE_WRITE)
        if (mtls->fep.yStrideOut < sizeof(buf)) {
            p.out = buf;
            for (p.y = yStart; p.y < yEnd; p.y++) {
                p.in = mtls->fep.ptrIn + (mtls->fep.yStrideIn * p.y);
                fn(&p, mtls->xStart, mtls->xEnd, mtls->fep.eStrideIn, mtls->fep.eStrideOut);
                memcpy(mtls->fep.ptrOut + (mtls->fep.yStrideOut * p.y), buf, mtls->fep.yStrideOut);
            }
        } else
#endif
            {
            for (p.y = yStart; p.y < yEnd; p.y++) {
                p.out = mtls->fep.ptrOut + (mtls->fep.yStrideOut * p.y) +
                        (mtls->fep.eStrideOut * mtls->xStart);
                p.in = mtls->fep.ptrIn + (mtls->fep.yStrideIn * p.y) +
                       (mtls->fep.eStrideIn * mtls->xStart);
                fn(&p, mtls->xStart, mtls->xEnd, mtls->fep.eStrideIn, mtls->fep.eStrideOut);
            }
        }
    }
}

static void wc_x(void *usr, uint32_t idx) {
    MTLaunchStruct *mtls = (MTLaunchStruct *)usr;
    RsForEachStubParamStruct p;
    memcpy(&p, &mtls->fep, sizeof(p));
    p.lid = idx;
    RsdHal * dc = (RsdHal *)mtls->rsc->mHal.drv;
    uint32_t sig = mtls->sig;

    outer_foreach_t fn = (outer_foreach_t) mtls->kernel;
    while (1) {
        uint32_t slice = (uint32_t)android_atomic_inc(&mtls->mSliceNum);
        uint32_t xStart = mtls->xStart + slice * mtls->mSliceSize;
        uint32_t xEnd = xStart + mtls->mSliceSize;
        xEnd = rsMin(xEnd, mtls->xEnd);
        if (xEnd <= xStart) {
            return;
        }

        //ALOGE("usr slice %i idx %i, x %i,%i", slice, idx, xStart, xEnd);
        //ALOGE("usr ptr in %p,  out %p", mtls->fep.ptrIn, mtls->fep.ptrOut);

        p.out = mtls->fep.ptrOut + (mtls->fep.eStrideOut * xStart);
        p.in = mtls->fep.ptrIn + (mtls->fep.eStrideIn * xStart);
        fn(&p, xStart, xEnd, mtls->fep.eStrideIn, mtls->fep.eStrideOut);
    }
}

void rsdScriptInvokeForEachMtlsSetup(const Context *rsc,
                                     const Allocation * ain,
                                     Allocation * aout,
                                     const void * usr,
                                     uint32_t usrLen,
                                     const RsScriptCall *sc,
                                     MTLaunchStruct *mtls) {

    memset(mtls, 0, sizeof(MTLaunchStruct));

    if (ain) {
        mtls->fep.dimX = ain->getType()->getDimX();
        mtls->fep.dimY = ain->getType()->getDimY();
        mtls->fep.dimZ = ain->getType()->getDimZ();
        //mtls->dimArray = ain->getType()->getDimArray();
    } else if (aout) {
        mtls->fep.dimX = aout->getType()->getDimX();
        mtls->fep.dimY = aout->getType()->getDimY();
        mtls->fep.dimZ = aout->getType()->getDimZ();
        //mtls->dimArray = aout->getType()->getDimArray();
    } else {
        rsc->setError(RS_ERROR_BAD_SCRIPT, "rsForEach called with null allocations");
        return;
    }

    if (!sc || (sc->xEnd == 0)) {
        mtls->xEnd = mtls->fep.dimX;
    } else {
        rsAssert(sc->xStart < mtls->fep.dimX);
        rsAssert(sc->xEnd <= mtls->fep.dimX);
        rsAssert(sc->xStart < sc->xEnd);
        mtls->xStart = rsMin(mtls->fep.dimX, sc->xStart);
        mtls->xEnd = rsMin(mtls->fep.dimX, sc->xEnd);
        if (mtls->xStart >= mtls->xEnd) return;
    }

    if (!sc || (sc->yEnd == 0)) {
        mtls->yEnd = mtls->fep.dimY;
    } else {
        rsAssert(sc->yStart < mtls->fep.dimY);
        rsAssert(sc->yEnd <= mtls->fep.dimY);
        rsAssert(sc->yStart < sc->yEnd);
        mtls->yStart = rsMin(mtls->fep.dimY, sc->yStart);
        mtls->yEnd = rsMin(mtls->fep.dimY, sc->yEnd);
        if (mtls->yStart >= mtls->yEnd) return;
    }

    mtls->xEnd = rsMax((uint32_t)1, mtls->xEnd);
    mtls->yEnd = rsMax((uint32_t)1, mtls->yEnd);
    mtls->zEnd = rsMax((uint32_t)1, mtls->zEnd);
    mtls->arrayEnd = rsMax((uint32_t)1, mtls->arrayEnd);

    rsAssert(!ain || (ain->getType()->getDimZ() == 0));

    Context *mrsc = (Context *)rsc;
    mtls->rsc = mrsc;
    mtls->ain = ain;
    mtls->aout = aout;
    mtls->fep.usr = usr;
    mtls->fep.usrLen = usrLen;
    mtls->mSliceSize = 10;
    mtls->mSliceNum = 0;

    mtls->fep.ptrIn = NULL;
    mtls->fep.eStrideIn = 0;

    if (ain) {
        DrvAllocation *aindrv = (DrvAllocation *)ain->mHal.drv;
        mtls->fep.ptrIn = (const uint8_t *)aindrv->lod[0].mallocPtr;
        mtls->fep.eStrideIn = ain->getType()->getElementSizeBytes();
        mtls->fep.yStrideIn = aindrv->lod[0].stride;
    }

    mtls->fep.ptrOut = NULL;
    mtls->fep.eStrideOut = 0;
    if (aout) {
        DrvAllocation *aoutdrv = (DrvAllocation *)aout->mHal.drv;
        mtls->fep.ptrOut = (uint8_t *)aoutdrv->lod[0].mallocPtr;
        mtls->fep.eStrideOut = aout->getType()->getElementSizeBytes();
        mtls->fep.yStrideOut = aoutdrv->lod[0].stride;
    }
}

void rsdScriptLaunchThreads(const Context *rsc,
                            bool isThreadable,
                            const Allocation * ain,
                            Allocation * aout,
                            const void * usr,
                            uint32_t usrLen,
                            const RsScriptCall *sc,
                            MTLaunchStruct *mtls) {

    Context *mrsc = (Context *)rsc;
    RsdHal * dc = (RsdHal *)mtls->rsc->mHal.drv;

<<<<<<< HEAD
    if ((dc->mWorkers.mCount > 1) && isThreadable && !dc->mInForEach) {
=======
    if ((dc->mWorkers.mCount >= 1) && s->mHal.info.isThreadable && !dc->mInForEach) {
>>>>>>> 054af68e
        dc->mInForEach = true;
        if (mtls->fep.dimY > 1) {
            mtls->mSliceSize = mtls->fep.dimY / (dc->mWorkers.mCount * 4);
            if(mtls->mSliceSize < 1) {
                mtls->mSliceSize = 1;
            }

            rsdLaunchThreads(mrsc, wc_xy, mtls);
        } else {
            mtls->mSliceSize = mtls->fep.dimX / (dc->mWorkers.mCount * 4);
            if(mtls->mSliceSize < 1) {
                mtls->mSliceSize = 1;
            }

            rsdLaunchThreads(mrsc, wc_x, mtls);
        }
        dc->mInForEach = false;

        //ALOGE("launch 1");
    } else {
        RsForEachStubParamStruct p;
        memcpy(&p, &mtls->fep, sizeof(p));
        uint32_t sig = mtls->sig;

        //ALOGE("launch 3");
        outer_foreach_t fn = (outer_foreach_t) mtls->kernel;
        for (p.ar[0] = mtls->arrayStart; p.ar[0] < mtls->arrayEnd; p.ar[0]++) {
            for (p.z = mtls->zStart; p.z < mtls->zEnd; p.z++) {
                for (p.y = mtls->yStart; p.y < mtls->yEnd; p.y++) {
                    uint32_t offset = mtls->fep.dimY * mtls->fep.dimZ * p.ar[0] +
                                      mtls->fep.dimY * p.z + p.y;
                    p.out = mtls->fep.ptrOut + (mtls->fep.yStrideOut * offset) +
                            (mtls->fep.eStrideOut * mtls->xStart);
                    p.in = mtls->fep.ptrIn + (mtls->fep.yStrideIn * offset) +
                           (mtls->fep.eStrideIn * mtls->xStart);
                    fn(&p, mtls->xStart, mtls->xEnd, mtls->fep.eStrideIn, mtls->fep.eStrideOut);
                }
            }
        }
    }
}

void rsdScriptInvokeForEach(const Context *rsc,
                            Script *s,
                            uint32_t slot,
                            const Allocation * ain,
                            Allocation * aout,
                            const void * usr,
                            uint32_t usrLen,
                            const RsScriptCall *sc) {

    RsdHal * dc = (RsdHal *)rsc->mHal.drv;

    MTLaunchStruct mtls;
    rsdScriptInvokeForEachMtlsSetup(rsc, ain, aout, usr, usrLen, sc, &mtls);
    mtls.script = s;
    mtls.fep.slot = slot;

    DrvScript *drv = (DrvScript *)s->mHal.drv;
    if (drv->mIntrinsicID) {
        mtls.kernel = (void (*)())drv->mIntrinsicFuncs.root;
        mtls.fep.usr = drv->mIntrinsicData;
    } else {
        rsAssert(slot < drv->mExecutable->getExportForeachFuncAddrs().size());
        mtls.kernel = reinterpret_cast<ForEachFunc_t>(
                          drv->mExecutable->getExportForeachFuncAddrs()[slot]);
        rsAssert(mtls.kernel != NULL);
        mtls.sig = drv->mExecutable->getInfo().getExportForeachFuncs()[slot].second;
    }


    Script * oldTLS = setTLS(s);
    rsdScriptLaunchThreads(rsc, s->mHal.info.isThreadable, ain, aout, usr, usrLen, sc, &mtls);
    setTLS(oldTLS);
}


int rsdScriptInvokeRoot(const Context *dc, Script *script) {
    DrvScript *drv = (DrvScript *)script->mHal.drv;

    Script * oldTLS = setTLS(script);
    int ret = drv->mRoot();
    setTLS(oldTLS);

    return ret;
}

void rsdScriptInvokeInit(const Context *dc, Script *script) {
    DrvScript *drv = (DrvScript *)script->mHal.drv;

    if (drv->mInit) {
        drv->mInit();
    }
}

void rsdScriptInvokeFreeChildren(const Context *dc, Script *script) {
    DrvScript *drv = (DrvScript *)script->mHal.drv;

    if (drv->mFreeChildren) {
        drv->mFreeChildren();
    }
}

void rsdScriptInvokeFunction(const Context *dc, Script *script,
                            uint32_t slot,
                            const void *params,
                            size_t paramLength) {
    DrvScript *drv = (DrvScript *)script->mHal.drv;
    //ALOGE("invoke %p %p %i %p %i", dc, script, slot, params, paramLength);

    Script * oldTLS = setTLS(script);
    reinterpret_cast<void (*)(const void *, uint32_t)>(
        drv->mExecutable->getExportFuncAddrs()[slot])(params, paramLength);
    setTLS(oldTLS);
}

void rsdScriptSetGlobalVar(const Context *dc, const Script *script,
                           uint32_t slot, void *data, size_t dataLength) {
    DrvScript *drv = (DrvScript *)script->mHal.drv;
    //rsAssert(!script->mFieldIsObject[slot]);
    //ALOGE("setGlobalVar %p %p %i %p %i", dc, script, slot, data, dataLength);

    if (drv->mIntrinsicID) {
        drv->mIntrinsicFuncs.setVar(dc, script, drv->mIntrinsicData, slot, data, dataLength);
        return;
    }

    int32_t *destPtr = reinterpret_cast<int32_t *>(
                          drv->mExecutable->getExportVarAddrs()[slot]);
    if (!destPtr) {
        //ALOGV("Calling setVar on slot = %i which is null", slot);
        return;
    }

    memcpy(destPtr, data, dataLength);
}

void rsdScriptSetGlobalVarWithElemDims(
        const android::renderscript::Context *dc,
        const android::renderscript::Script *script,
        uint32_t slot, void *data, size_t dataLength,
        const android::renderscript::Element *elem,
        const size_t *dims, size_t dimLength) {
    DrvScript *drv = (DrvScript *)script->mHal.drv;

    int32_t *destPtr = reinterpret_cast<int32_t *>(
        drv->mExecutable->getExportVarAddrs()[slot]);
    if (!destPtr) {
        //ALOGV("Calling setVar on slot = %i which is null", slot);
        return;
    }

    // We want to look at dimension in terms of integer components,
    // but dimLength is given in terms of bytes.
    dimLength /= sizeof(int);

    // Only a single dimension is currently supported.
    rsAssert(dimLength == 1);
    if (dimLength == 1) {
        // First do the increment loop.
        size_t stride = elem->getSizeBytes();
        char *cVal = reinterpret_cast<char *>(data);
        for (size_t i = 0; i < dims[0]; i++) {
            elem->incRefs(cVal);
            cVal += stride;
        }

        // Decrement loop comes after (to prevent race conditions).
        char *oldVal = reinterpret_cast<char *>(destPtr);
        for (size_t i = 0; i < dims[0]; i++) {
            elem->decRefs(oldVal);
            oldVal += stride;
        }
    }

    memcpy(destPtr, data, dataLength);
}

void rsdScriptSetGlobalBind(const Context *dc, const Script *script, uint32_t slot, Allocation *data) {
    DrvScript *drv = (DrvScript *)script->mHal.drv;

    //rsAssert(!script->mFieldIsObject[slot]);
    //ALOGE("setGlobalBind %p %p %i %p", dc, script, slot, data);

    rsAssert(!drv->mIntrinsicID);

    int32_t *destPtr = reinterpret_cast<int32_t *>(
                          drv->mExecutable->getExportVarAddrs()[slot]);
    if (!destPtr) {
        //ALOGV("Calling setVar on slot = %i which is null", slot);
        return;
    }

    void *ptr = NULL;
    drv->mBoundAllocs[slot] = data;
    if(data) {
        DrvAllocation *allocDrv = (DrvAllocation *)data->mHal.drv;
        ptr = allocDrv->lod[0].mallocPtr;
    }
    memcpy(destPtr, &ptr, sizeof(void *));
}

void rsdScriptSetGlobalObj(const Context *dc, const Script *script, uint32_t slot, ObjectBase *data) {
    DrvScript *drv = (DrvScript *)script->mHal.drv;
    //rsAssert(script->mFieldIsObject[slot]);
    //ALOGE("setGlobalObj %p %p %i %p", dc, script, slot, data);

    if (drv->mIntrinsicID) {
        drv->mIntrinsicFuncs.setVarObj(dc, script, drv->mIntrinsicData, slot,
                                       static_cast<Allocation *>(data));
        return;
    }

    int32_t *destPtr = reinterpret_cast<int32_t *>(
                          drv->mExecutable->getExportVarAddrs()[slot]);
    if (!destPtr) {
        //ALOGV("Calling setVar on slot = %i which is null", slot);
        return;
    }

    rsrSetObject(dc, script, (ObjectBase **)destPtr, data);
}

void rsdScriptDestroy(const Context *dc, Script *script) {
    DrvScript *drv = (DrvScript *)script->mHal.drv;

    if (drv == NULL) {
        return;
    }

    if (drv->mExecutable) {
        Vector<void *>::const_iterator var_addr_iter =
            drv->mExecutable->getExportVarAddrs().begin();
        Vector<void *>::const_iterator var_addr_end =
            drv->mExecutable->getExportVarAddrs().end();

        bcc::RSInfo::ObjectSlotListTy::const_iterator is_object_iter =
            drv->mExecutable->getInfo().getObjectSlots().begin();
        bcc::RSInfo::ObjectSlotListTy::const_iterator is_object_end =
            drv->mExecutable->getInfo().getObjectSlots().end();

        while ((var_addr_iter != var_addr_end) &&
               (is_object_iter != is_object_end)) {
            // The field address can be NULL if the script-side has optimized
            // the corresponding global variable away.
            ObjectBase **obj_addr =
                reinterpret_cast<ObjectBase **>(*var_addr_iter);
            if (*is_object_iter) {
                if (*var_addr_iter != NULL) {
                    rsrClearObject(dc, script, obj_addr);
                }
            }
            var_addr_iter++;
            is_object_iter++;
        }
    }

    delete drv->mCompilerContext;
    delete drv->mCompilerDriver;
    delete drv->mExecutable;
    delete[] drv->mBoundAllocs;
    free(drv);
    script->mHal.drv = NULL;
}

Allocation * rsdScriptGetAllocationForPointer(const android::renderscript::Context *dc,
                                              const android::renderscript::Script *sc,
                                              const void *ptr) {
    DrvScript *drv = (DrvScript *)sc->mHal.drv;
    if (!ptr) {
        return NULL;
    }

    for (uint32_t ct=0; ct < sc->mHal.info.exportedVariableCount; ct++) {
        Allocation *a = drv->mBoundAllocs[ct];
        if (!a) continue;
        DrvAllocation *adrv = (DrvAllocation *)a->mHal.drv;
        if (adrv->lod[0].mallocPtr == ptr) {
            return a;
        }
    }
    ALOGE("rsGetAllocation, failed to find %p", ptr);
    return NULL;
}
<|MERGE_RESOLUTION|>--- conflicted
+++ resolved
@@ -342,11 +342,7 @@
     Context *mrsc = (Context *)rsc;
     RsdHal * dc = (RsdHal *)mtls->rsc->mHal.drv;
 
-<<<<<<< HEAD
-    if ((dc->mWorkers.mCount > 1) && isThreadable && !dc->mInForEach) {
-=======
-    if ((dc->mWorkers.mCount >= 1) && s->mHal.info.isThreadable && !dc->mInForEach) {
->>>>>>> 054af68e
+    if ((dc->mWorkers.mCount >= 1) && isThreadable && !dc->mInForEach) {
         dc->mInForEach = true;
         if (mtls->fep.dimY > 1) {
             mtls->mSliceSize = mtls->fep.dimY / (dc->mWorkers.mCount * 4);
