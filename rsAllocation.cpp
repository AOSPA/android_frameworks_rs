/*
 * Copyright (C) 2013 The Android Open Source Project
 *
 * Licensed under the Apache License, Version 2.0 (the "License");
 * you may not use this file except in compliance with the License.
 * You may obtain a copy of the License at
 *
 *      http://www.apache.org/licenses/LICENSE-2.0
 *
 * Unless required by applicable law or agreed to in writing, software
 * distributed under the License is distributed on an "AS IS" BASIS,
 * WITHOUT WARRANTIES OR CONDITIONS OF ANY KIND, either express or implied.
 * See the License for the specific language governing permissions and
 * limitations under the License.
 */

#include "rsContext.h"
#include "rsAllocation.h"
#include "rsAdapter.h"
#include "rs_hal.h"

#if !defined(RS_SERVER) && !defined(RS_COMPATIBILITY_LIB)
#include "system/window.h"
#include "gui/GLConsumer.h"
#endif

using namespace android;
using namespace android::renderscript;

Allocation::Allocation(Context *rsc, const Type *type, uint32_t usages,
                       RsAllocationMipmapControl mc, void * ptr)
    : ObjectBase(rsc) {

    memset(&mHal, 0, sizeof(mHal));
    mHal.state.mipmapControl = RS_ALLOCATION_MIPMAP_NONE;
    mHal.state.usageFlags = usages;
    mHal.state.mipmapControl = mc;
    mHal.state.userProvidedPtr = ptr;

    setType(type);
    updateCache();
}

void Allocation::operator delete(void* ptr) {
    if (ptr) {
        Allocation *a = (Allocation*) ptr;
        a->getContext()->mHal.funcs.freeRuntimeMem(ptr);
    }
}

Allocation * Allocation::createAllocation(Context *rsc, const Type *type, uint32_t usages,
                              RsAllocationMipmapControl mc, void * ptr) {
    // Allocation objects must use allocator specified by the driver
    void* allocMem = rsc->mHal.funcs.allocRuntimeMem(sizeof(Allocation), 0);

    if (!allocMem) {
        rsc->setError(RS_ERROR_FATAL_DRIVER, "Couldn't allocate memory for Allocation");
        return nullptr;
    }

    Allocation *a = new (allocMem) Allocation(rsc, type, usages, mc, ptr);

    if (!rsc->mHal.funcs.allocation.init(rsc, a, type->getElement()->getHasReferences())) {
        rsc->setError(RS_ERROR_FATAL_DRIVER, "Allocation::Allocation, alloc failure");
        delete a;
        return nullptr;
    }

    return a;
}

void Allocation::updateCache() {
    const Type *type = mHal.state.type;
    mHal.state.yuv = type->getDimYuv();
    mHal.state.hasFaces = type->getDimFaces();
    mHal.state.hasMipmaps = type->getDimLOD();
    mHal.state.elementSizeBytes = type->getElementSizeBytes();
    mHal.state.hasReferences = mHal.state.type->getElement()->getHasReferences();
}

Allocation::~Allocation() {
#if !defined(RS_SERVER) && !defined(RS_COMPATIBILITY_LIB)
    if (mGrallocConsumer.get()) {
        mGrallocConsumer->unlockBuffer();
        mGrallocConsumer = nullptr;
    }
#endif

    freeChildrenUnlocked();
    mRSC->mHal.funcs.allocation.destroy(mRSC, this);
}

void Allocation::syncAll(Context *rsc, RsAllocationUsageType src) {
    rsc->mHal.funcs.allocation.syncAll(rsc, this, src);
}

void * Allocation::getPointer(const Context *rsc, uint32_t lod, RsAllocationCubemapFace face,
                          uint32_t z, uint32_t array, size_t *stride) {

    if ((lod >= mHal.drvState.lodCount) ||
        (z && (z >= mHal.drvState.lod[lod].dimZ)) ||
        ((face != RS_ALLOCATION_CUBEMAP_FACE_POSITIVE_X) && !mHal.state.hasFaces) ||
        (array != 0)) {
        return nullptr;
    }

    size_t s = 0;
    //void *ptr = mRSC->mHal.funcs.allocation.lock1D(rsc, this);
    if ((stride != nullptr) && mHal.drvState.lod[0].dimY) {
        *stride = mHal.drvState.lod[lod].stride;
    }
    return mHal.drvState.lod[lod].mallocPtr;
}

void Allocation::data(Context *rsc, uint32_t xoff, uint32_t lod,
                         uint32_t count, const void *data, size_t sizeBytes) {
    const size_t eSize = mHal.state.type->getElementSizeBytes();

    if ((count * eSize) != sizeBytes) {
        char buf[1024];
        sprintf(buf, "Allocation::subData called with mismatched size expected %zu, got %zu",
                (count * eSize), sizeBytes);
        rsc->setError(RS_ERROR_BAD_VALUE, buf);
        mHal.state.type->dumpLOGV("type info");
        return;
    }

    rsc->mHal.funcs.allocation.data1D(rsc, this, xoff, lod, count, data, sizeBytes);
    sendDirty(rsc);
}

void Allocation::data(Context *rsc, uint32_t xoff, uint32_t yoff, uint32_t lod, RsAllocationCubemapFace face,
                      uint32_t w, uint32_t h, const void *data, size_t sizeBytes, size_t stride) {
    rsc->mHal.funcs.allocation.data2D(rsc, this, xoff, yoff, lod, face, w, h, data, sizeBytes, stride);
    sendDirty(rsc);
}

void Allocation::data(Context *rsc, uint32_t xoff, uint32_t yoff, uint32_t zoff,
                      uint32_t lod,
                      uint32_t w, uint32_t h, uint32_t d, const void *data, size_t sizeBytes, size_t stride) {
    rsc->mHal.funcs.allocation.data3D(rsc, this, xoff, yoff, zoff, lod, w, h, d, data, sizeBytes, stride);
    sendDirty(rsc);
}

void Allocation::read(Context *rsc, uint32_t xoff, uint32_t lod,
                      uint32_t count, void *data, size_t sizeBytes) {
    const size_t eSize = mHal.state.type->getElementSizeBytes();

    if ((count * eSize) != sizeBytes) {
        char buf[1024];
        sprintf(buf, "Allocation::read called with mismatched size expected %zu, got %zu",
                (count * eSize), sizeBytes);
        rsc->setError(RS_ERROR_BAD_VALUE, buf);
        mHal.state.type->dumpLOGV("type info");
        return;
    }

    rsc->mHal.funcs.allocation.read1D(rsc, this, xoff, lod, count, data, sizeBytes);
}

void Allocation::read(Context *rsc, uint32_t xoff, uint32_t yoff, uint32_t lod, RsAllocationCubemapFace face,
                      uint32_t w, uint32_t h, void *data, size_t sizeBytes, size_t stride) {
    const size_t eSize = mHal.state.elementSizeBytes;
    const size_t lineSize = eSize * w;
    if (!stride) {
        stride = lineSize;
    } else {
        if ((lineSize * h) != sizeBytes) {
            char buf[1024];
            sprintf(buf, "Allocation size mismatch, expected %zu, got %zu", (lineSize * h), sizeBytes);
            rsc->setError(RS_ERROR_BAD_VALUE, buf);
            return;
        }
    }

    rsc->mHal.funcs.allocation.read2D(rsc, this, xoff, yoff, lod, face, w, h, data, sizeBytes, stride);
}

void Allocation::read(Context *rsc, uint32_t xoff, uint32_t yoff, uint32_t zoff, uint32_t lod,
                      uint32_t w, uint32_t h, uint32_t d, void *data, size_t sizeBytes, size_t stride) {
    const size_t eSize = mHal.state.elementSizeBytes;
    const size_t lineSize = eSize * w;
    if (!stride) {
        stride = lineSize;
    }

    rsc->mHal.funcs.allocation.read3D(rsc, this, xoff, yoff, zoff, lod, w, h, d, data, sizeBytes, stride);

}

void Allocation::elementData(Context *rsc, uint32_t x, const void *data,
                                uint32_t cIdx, size_t sizeBytes) {
    size_t eSize = mHal.state.elementSizeBytes;

    if (cIdx >= mHal.state.type->getElement()->getFieldCount()) {
        rsc->setError(RS_ERROR_BAD_VALUE, "subElementData component out of range.");
        return;
    }

    if (x >= mHal.drvState.lod[0].dimX) {
        rsc->setError(RS_ERROR_BAD_VALUE, "subElementData X offset out of range.");
        return;
    }

    const Element * e = mHal.state.type->getElement()->getField(cIdx);
    uint32_t elemArraySize = mHal.state.type->getElement()->getFieldArraySize(cIdx);
    if (sizeBytes != e->getSizeBytes() * elemArraySize) {
        rsc->setError(RS_ERROR_BAD_VALUE, "subElementData bad size.");
        return;
    }

    rsc->mHal.funcs.allocation.elementData1D(rsc, this, x, data, cIdx, sizeBytes);
    sendDirty(rsc);
}

void Allocation::elementData(Context *rsc, uint32_t x, uint32_t y,
                                const void *data, uint32_t cIdx, size_t sizeBytes) {
    size_t eSize = mHal.state.elementSizeBytes;

    if (x >= mHal.drvState.lod[0].dimX) {
        rsc->setError(RS_ERROR_BAD_VALUE, "subElementData X offset out of range.");
        return;
    }

    if (y >= mHal.drvState.lod[0].dimY) {
        rsc->setError(RS_ERROR_BAD_VALUE,
                      "subElementData X offset out of range.");
        return;
    }

    if (cIdx >= mHal.state.type->getElement()->getFieldCount()) {
        rsc->setError(RS_ERROR_BAD_VALUE,
                      "subElementData component out of range.");
        return;
    }

    const Element * e = mHal.state.type->getElement()->getField(cIdx);
    uint32_t elemArraySize =
        mHal.state.type->getElement()->getFieldArraySize(cIdx);
    if (sizeBytes != e->getSizeBytes() * elemArraySize) {
        rsc->setError(RS_ERROR_BAD_VALUE, "subElementData bad size.");
        return;
    }

    rsc->mHal.funcs.allocation.elementData2D(rsc, this, x, y, data, cIdx,
                                             sizeBytes);
    sendDirty(rsc);
}

void Allocation::addProgramToDirty(const Program *p) {
    mToDirtyList.push_back(p);
}

void Allocation::removeProgramToDirty(const Program *p) {
    for (auto entryIter = mToDirtyList.begin(), endIter = mToDirtyList.end();
         entryIter != endIter; entryIter++) {

        if (p == *entryIter) {
            mToDirtyList.erase(entryIter);
            return;
        }
    }
    rsAssert(0);
}

void Allocation::dumpLOGV(const char *prefix) const {
    ObjectBase::dumpLOGV(prefix);
    char buf[1024];

    if ((strlen(prefix) + 10) < sizeof(buf)) {
        sprintf(buf, "%s type ", prefix);
        if (mHal.state.type) {
            mHal.state.type->dumpLOGV(buf);
        }
    }
    ALOGV("%s allocation ptr=%p  mUsageFlags=0x04%x, mMipmapControl=0x%04x",
          prefix, mHal.drvState.lod[0].mallocPtr, mHal.state.usageFlags,
          mHal.state.mipmapControl);
}

uint32_t Allocation::getPackedSize() const {
    uint32_t numItems = mHal.state.type->getCellCount();
    return numItems * mHal.state.type->getElement()->getSizeBytesUnpadded();
}

void Allocation::writePackedData(Context *rsc, const Type *type,
                                 uint8_t *dst, const uint8_t *src, bool dstPadded) {
    const Element *elem = type->getElement();
    uint32_t unpaddedBytes = elem->getSizeBytesUnpadded();
    uint32_t paddedBytes = elem->getSizeBytes();
    uint32_t numItems = type->getPackedSizeBytes() / paddedBytes;

    uint32_t srcInc = !dstPadded ? paddedBytes : unpaddedBytes;
    uint32_t dstInc =  dstPadded ? paddedBytes : unpaddedBytes;

    // no sub-elements
    uint32_t fieldCount = elem->getFieldCount();
    if (fieldCount == 0) {
        for (uint32_t i = 0; i < numItems; i ++) {
            memcpy(dst, src, unpaddedBytes);
            src += srcInc;
            dst += dstInc;
        }
        return;
    }

    // Cache offsets
    uint32_t *offsetsPadded = new uint32_t[fieldCount];
    uint32_t *offsetsUnpadded = new uint32_t[fieldCount];
    uint32_t *sizeUnpadded = new uint32_t[fieldCount];

    for (uint32_t i = 0; i < fieldCount; i++) {
        offsetsPadded[i] = elem->getFieldOffsetBytes(i);
        offsetsUnpadded[i] = elem->getFieldOffsetBytesUnpadded(i);
        sizeUnpadded[i] = elem->getField(i)->getSizeBytesUnpadded();
    }

    uint32_t *srcOffsets = !dstPadded ? offsetsPadded : offsetsUnpadded;
    uint32_t *dstOffsets =  dstPadded ? offsetsPadded : offsetsUnpadded;

    // complex elements, need to copy subelem after subelem
    for (uint32_t i = 0; i < numItems; i ++) {
        for (uint32_t fI = 0; fI < fieldCount; fI++) {
            memcpy(dst + dstOffsets[fI], src + srcOffsets[fI], sizeUnpadded[fI]);
        }
        src += srcInc;
        dst += dstInc;
    }

    delete[] offsetsPadded;
    delete[] offsetsUnpadded;
    delete[] sizeUnpadded;
}

void Allocation::unpackVec3Allocation(Context *rsc, const void *data, size_t dataSize) {
    const uint8_t *src = (const uint8_t*)data;
    uint8_t *dst = (uint8_t *)rsc->mHal.funcs.allocation.lock1D(rsc, this);

    writePackedData(rsc, getType(), dst, src, true);
    rsc->mHal.funcs.allocation.unlock1D(rsc, this);
}

void Allocation::packVec3Allocation(Context *rsc, OStream *stream) const {
    uint32_t paddedBytes = getType()->getElement()->getSizeBytes();
    uint32_t unpaddedBytes = getType()->getElement()->getSizeBytesUnpadded();
    uint32_t numItems = mHal.state.type->getCellCount();

    const uint8_t *src = (const uint8_t*)rsc->mHal.funcs.allocation.lock1D(rsc, this);
    uint8_t *dst = new uint8_t[numItems * unpaddedBytes];

    writePackedData(rsc, getType(), dst, src, false);
    stream->addByteArray(dst, getPackedSize());

    delete[] dst;
    rsc->mHal.funcs.allocation.unlock1D(rsc, this);
}

void Allocation::serialize(Context *rsc, OStream *stream) const {
    // Need to identify ourselves
    stream->addU32((uint32_t)getClassId());
    stream->addString(getName());

    // First thing we need to serialize is the type object since it will be needed
    // to initialize the class
    mHal.state.type->serialize(rsc, stream);

    uint32_t dataSize = mHal.state.type->getPackedSizeBytes();
    // 3 element vectors are padded to 4 in memory, but padding isn't serialized
    uint32_t packedSize = getPackedSize();
    // Write how much data we are storing
    stream->addU32(packedSize);
    if (dataSize == packedSize) {
        // Now write the data
        stream->addByteArray(rsc->mHal.funcs.allocation.lock1D(rsc, this), dataSize);
        rsc->mHal.funcs.allocation.unlock1D(rsc, this);
    } else {
        // Now write the data
        packVec3Allocation(rsc, stream);
    }
}

Allocation *Allocation::createFromStream(Context *rsc, IStream *stream) {
    // First make sure we are reading the correct object
    RsA3DClassID classID = (RsA3DClassID)stream->loadU32();
    if (classID != RS_A3D_CLASS_ID_ALLOCATION) {
        rsc->setError(RS_ERROR_FATAL_DRIVER,
                      "allocation loading failed due to corrupt file. (invalid id)\n");
        return nullptr;
    }

    const char *name = stream->loadString();

    Type *type = Type::createFromStream(rsc, stream);
    if (!type) {
        return nullptr;
    }
    type->compute();

    Allocation *alloc = Allocation::createAllocation(rsc, type, RS_ALLOCATION_USAGE_SCRIPT);
    type->decUserRef();

    // Number of bytes we wrote out for this allocation
    uint32_t dataSize = stream->loadU32();
    // 3 element vectors are padded to 4 in memory, but padding isn't serialized
    uint32_t packedSize = alloc->getPackedSize();
    if (dataSize != type->getPackedSizeBytes() &&
        dataSize != packedSize) {
        rsc->setError(RS_ERROR_FATAL_DRIVER,
                      "allocation loading failed due to corrupt file. (invalid size)\n");
        ObjectBase::checkDelete(alloc);
        ObjectBase::checkDelete(type);
        return nullptr;
    }

    alloc->assignName(name);
    if (dataSize == type->getPackedSizeBytes()) {
        uint32_t count = dataSize / type->getElementSizeBytes();
        // Read in all of our allocation data
        alloc->data(rsc, 0, 0, count, stream->getPtr() + stream->getPos(), dataSize);
    } else {
        alloc->unpackVec3Allocation(rsc, stream->getPtr() + stream->getPos(), dataSize);
    }
    stream->reset(stream->getPos() + dataSize);

    return alloc;
}

void Allocation::sendDirty(const Context *rsc) const {
#ifndef RS_COMPATIBILITY_LIB
    for (size_t ct=0; ct < mToDirtyList.size(); ct++) {
        mToDirtyList[ct]->forceDirty();
    }
#endif
    mRSC->mHal.funcs.allocation.markDirty(rsc, this);
}

void Allocation::incRefs(const void *ptr, size_t ct, size_t startOff) const {
    mHal.state.type->incRefs(ptr, ct, startOff);
}

void Allocation::decRefs(const void *ptr, size_t ct, size_t startOff) const {
    if (!mHal.state.hasReferences || !getIsScript()) {
        return;
    }
    mHal.state.type->decRefs(ptr, ct, startOff);
}

void Allocation::callUpdateCacheObject(const Context *rsc, void *dstObj) const {
    if (rsc->mHal.funcs.allocation.updateCachedObject != nullptr) {
        rsc->mHal.funcs.allocation.updateCachedObject(rsc, this, (rs_allocation *)dstObj);
    } else {
        *((const void **)dstObj) = this;
    }
}


void Allocation::freeChildrenUnlocked () {
    void *ptr = mRSC->mHal.funcs.allocation.lock1D(mRSC, this);
    decRefs(ptr, mHal.state.type->getCellCount(), 0);
    mRSC->mHal.funcs.allocation.unlock1D(mRSC, this);
}

bool Allocation::freeChildren() {
    if (mHal.state.hasReferences) {
        incSysRef();
        freeChildrenUnlocked();
        return decSysRef();
    }
    return false;
}

void Allocation::copyRange1D(Context *rsc, const Allocation *src, int32_t srcOff, int32_t destOff, int32_t len) {
}

void Allocation::resize1D(Context *rsc, uint32_t dimX) {
    uint32_t oldDimX = mHal.drvState.lod[0].dimX;
    if (dimX == oldDimX) {
        return;
    }

    ObjectBaseRef<Type> t = mHal.state.type->cloneAndResize1D(rsc, dimX);
    if (dimX < oldDimX) {
        decRefs(rsc->mHal.funcs.allocation.lock1D(rsc, this), oldDimX - dimX, dimX);
        rsc->mHal.funcs.allocation.unlock1D(rsc, this);
    }
    rsc->mHal.funcs.allocation.resize(rsc, this, t.get(), mHal.state.hasReferences);
    setType(t.get());
    updateCache();
}

void Allocation::resize2D(Context *rsc, uint32_t dimX, uint32_t dimY) {
    rsc->setError(RS_ERROR_FATAL_DRIVER, "resize2d not implemented");
}

#ifndef RS_COMPATIBILITY_LIB
void Allocation::NewBufferListener::onFrameAvailable() {
    intptr_t ip = (intptr_t)alloc;
    rsc->sendMessageToClient(&ip, RS_MESSAGE_TO_CLIENT_NEW_BUFFER, 0, sizeof(ip), true);
}
#endif

void * Allocation::getSurface(const Context *rsc) {
#ifndef RS_COMPATIBILITY_LIB
    // Configure GrallocConsumer to be in asynchronous mode
    sp<IGraphicBufferProducer> bp;
    sp<IGraphicBufferConsumer> bc;
    BufferQueue::createBufferQueue(&bp, &bc);
<<<<<<< HEAD
    mGrallocConsumer = new GrallocConsumer(this, bc);
    bp->incStrong(nullptr);
=======
    mGrallocConsumer = new GrallocConsumer(this, bc, mHal.drvState.grallocFlags);
    bp->incStrong(NULL);
>>>>>>> e49da13c

    mBufferListener = new NewBufferListener();
    mBufferListener->rsc = rsc;
    mBufferListener->alloc = this;

    mGrallocConsumer->setFrameAvailableListener(mBufferListener);
    return bp.get();
#else
    return nullptr;
#endif
    //return rsc->mHal.funcs.allocation.getSurface(rsc, this);
}

void Allocation::setSurface(const Context *rsc, RsNativeWindow sur) {
    ANativeWindow *nw = (ANativeWindow *)sur;
    rsc->mHal.funcs.allocation.setSurface(rsc, this, nw);
}

void Allocation::ioSend(const Context *rsc) {
    rsc->mHal.funcs.allocation.ioSend(rsc, this);
}

void Allocation::ioReceive(const Context *rsc) {
    void *ptr = nullptr;
    size_t stride = 0;
#ifndef RS_COMPATIBILITY_LIB
    if (mHal.state.usageFlags & RS_ALLOCATION_USAGE_SCRIPT) {
        status_t ret = mGrallocConsumer->lockNextBuffer();

        if (ret == OK) {
            rsc->mHal.funcs.allocation.ioReceive(rsc, this);
        } else if (ret == BAD_VALUE) {
            // No new frame, don't do anything
        } else {
            rsc->setError(RS_ERROR_DRIVER, "Error receiving IO input buffer.");
        }

    }
#endif
}

bool Allocation::hasSameDims(const Allocation *other) const {
    const Type *type0 = this->getType(),
               *type1 = other->getType();

    return (type0->getCellCount() == type1->getCellCount()) &&
           (type0->getDimLOD()    == type1->getDimLOD())    &&
           (type0->getDimFaces()  == type1->getDimFaces())  &&
           (type0->getDimYuv()    == type1->getDimYuv())    &&
           (type0->getDimX()      == type1->getDimX())      &&
           (type0->getDimY()      == type1->getDimY())      &&
           (type0->getDimZ()      == type1->getDimZ());
}


/////////////////
//

namespace android {
namespace renderscript {

void rsi_AllocationSyncAll(Context *rsc, RsAllocation va, RsAllocationUsageType src) {
    Allocation *a = static_cast<Allocation *>(va);
    a->sendDirty(rsc);
    a->syncAll(rsc, src);
}

void rsi_AllocationGenerateMipmaps(Context *rsc, RsAllocation va) {
    Allocation *alloc = static_cast<Allocation *>(va);
    rsc->mHal.funcs.allocation.generateMipmaps(rsc, alloc);
}

void rsi_AllocationCopyToBitmap(Context *rsc, RsAllocation va, void *data, size_t sizeBytes) {
    Allocation *a = static_cast<Allocation *>(va);
    const Type * t = a->getType();
    a->read(rsc, 0, 0, 0, RS_ALLOCATION_CUBEMAP_FACE_POSITIVE_X,
            t->getDimX(), t->getDimY(), data, sizeBytes, 0);
}

void rsi_Allocation1DData(Context *rsc, RsAllocation va, uint32_t xoff, uint32_t lod,
                          uint32_t count, const void *data, size_t sizeBytes) {
    Allocation *a = static_cast<Allocation *>(va);
    a->data(rsc, xoff, lod, count, data, sizeBytes);
}

void rsi_Allocation2DElementData(Context *rsc, RsAllocation va, uint32_t x, uint32_t y, uint32_t lod, RsAllocationCubemapFace face,
                                 const void *data, size_t sizeBytes, size_t eoff) {
    Allocation *a = static_cast<Allocation *>(va);
    a->elementData(rsc, x, y, data, eoff, sizeBytes);
}

void rsi_Allocation1DElementData(Context *rsc, RsAllocation va, uint32_t x, uint32_t lod,
                                 const void *data, size_t sizeBytes, size_t eoff) {
    Allocation *a = static_cast<Allocation *>(va);
    a->elementData(rsc, x, data, eoff, sizeBytes);
}

void rsi_Allocation2DData(Context *rsc, RsAllocation va, uint32_t xoff, uint32_t yoff, uint32_t lod, RsAllocationCubemapFace face,
                          uint32_t w, uint32_t h, const void *data, size_t sizeBytes, size_t stride) {
    Allocation *a = static_cast<Allocation *>(va);
    a->data(rsc, xoff, yoff, lod, face, w, h, data, sizeBytes, stride);
}

void rsi_Allocation3DData(Context *rsc, RsAllocation va, uint32_t xoff, uint32_t yoff, uint32_t zoff, uint32_t lod,
                          uint32_t w, uint32_t h, uint32_t d, const void *data, size_t sizeBytes, size_t stride) {
    Allocation *a = static_cast<Allocation *>(va);
    a->data(rsc, xoff, yoff, zoff, lod, w, h, d, data, sizeBytes, stride);
}


void rsi_AllocationRead(Context *rsc, RsAllocation va, void *data, size_t sizeBytes) {
    Allocation *a = static_cast<Allocation *>(va);
    const Type * t = a->getType();
    if(t->getDimY()) {
        a->read(rsc, 0, 0, 0, RS_ALLOCATION_CUBEMAP_FACE_POSITIVE_X,
                t->getDimX(), t->getDimY(), data, sizeBytes, 0);
    } else {
        a->read(rsc, 0, 0, t->getDimX(), data, sizeBytes);
    }

}

void rsi_AllocationResize1D(Context *rsc, RsAllocation va, uint32_t dimX) {
    Allocation *a = static_cast<Allocation *>(va);
    a->resize1D(rsc, dimX);
}

void rsi_AllocationResize2D(Context *rsc, RsAllocation va, uint32_t dimX, uint32_t dimY) {
    Allocation *a = static_cast<Allocation *>(va);
    a->resize2D(rsc, dimX, dimY);
}

RsAllocation rsi_AllocationCreateTyped(Context *rsc, RsType vtype,
                                       RsAllocationMipmapControl mipmaps,
                                       uint32_t usages, uintptr_t ptr) {
    Allocation * alloc = Allocation::createAllocation(rsc, static_cast<Type *>(vtype), usages, mipmaps, (void*)ptr);
    if (!alloc) {
        return nullptr;
    }
    alloc->incUserRef();
    return alloc;
}

RsAllocation rsi_AllocationCreateFromBitmap(Context *rsc, RsType vtype,
                                            RsAllocationMipmapControl mipmaps,
                                            const void *data, size_t sizeBytes, uint32_t usages) {
    Type *t = static_cast<Type *>(vtype);

    RsAllocation vTexAlloc = rsi_AllocationCreateTyped(rsc, vtype, mipmaps, usages, 0);
    Allocation *texAlloc = static_cast<Allocation *>(vTexAlloc);
    if (texAlloc == nullptr) {
        ALOGE("Memory allocation failure");
        return nullptr;
    }

    texAlloc->data(rsc, 0, 0, 0, RS_ALLOCATION_CUBEMAP_FACE_POSITIVE_X,
                   t->getDimX(), t->getDimY(), data, sizeBytes, 0);
    if (mipmaps == RS_ALLOCATION_MIPMAP_FULL) {
        rsc->mHal.funcs.allocation.generateMipmaps(rsc, texAlloc);
    }

    texAlloc->sendDirty(rsc);
    return texAlloc;
}

RsAllocation rsi_AllocationCubeCreateFromBitmap(Context *rsc, RsType vtype,
                                                RsAllocationMipmapControl mipmaps,
                                                const void *data, size_t sizeBytes, uint32_t usages) {
    Type *t = static_cast<Type *>(vtype);

    // Cubemap allocation's faces should be Width by Width each.
    // Source data should have 6 * Width by Width pixels
    // Error checking is done in the java layer
    RsAllocation vTexAlloc = rsi_AllocationCreateTyped(rsc, vtype, mipmaps, usages, 0);
    Allocation *texAlloc = static_cast<Allocation *>(vTexAlloc);
    if (texAlloc == nullptr) {
        ALOGE("Memory allocation failure");
        return nullptr;
    }

    uint32_t faceSize = t->getDimX();
    uint32_t strideBytes = faceSize * 6 * t->getElementSizeBytes();
    uint32_t copySize = faceSize * t->getElementSizeBytes();

    uint8_t *sourcePtr = (uint8_t*)data;
    for (uint32_t face = 0; face < 6; face ++) {
        for (uint32_t dI = 0; dI < faceSize; dI ++) {
            texAlloc->data(rsc, 0, dI, 0, (RsAllocationCubemapFace)face,
                           t->getDimX(), 1, sourcePtr + strideBytes * dI, copySize, 0);
        }

        // Move the data pointer to the next cube face
        sourcePtr += copySize;
    }

    if (mipmaps == RS_ALLOCATION_MIPMAP_FULL) {
        rsc->mHal.funcs.allocation.generateMipmaps(rsc, texAlloc);
    }

    texAlloc->sendDirty(rsc);
    return texAlloc;
}

void rsi_AllocationCopy2DRange(Context *rsc,
                               RsAllocation dstAlloc,
                               uint32_t dstXoff, uint32_t dstYoff,
                               uint32_t dstMip, uint32_t dstFace,
                               uint32_t width, uint32_t height,
                               RsAllocation srcAlloc,
                               uint32_t srcXoff, uint32_t srcYoff,
                               uint32_t srcMip, uint32_t srcFace) {
    Allocation *dst = static_cast<Allocation *>(dstAlloc);
    Allocation *src= static_cast<Allocation *>(srcAlloc);
    rsc->mHal.funcs.allocation.allocData2D(rsc, dst, dstXoff, dstYoff, dstMip,
                                           (RsAllocationCubemapFace)dstFace,
                                           width, height,
                                           src, srcXoff, srcYoff,srcMip,
                                           (RsAllocationCubemapFace)srcFace);
}

void rsi_AllocationCopy3DRange(Context *rsc,
                               RsAllocation dstAlloc,
                               uint32_t dstXoff, uint32_t dstYoff, uint32_t dstZoff,
                               uint32_t dstMip,
                               uint32_t width, uint32_t height, uint32_t depth,
                               RsAllocation srcAlloc,
                               uint32_t srcXoff, uint32_t srcYoff, uint32_t srcZoff,
                               uint32_t srcMip) {
    Allocation *dst = static_cast<Allocation *>(dstAlloc);
    Allocation *src= static_cast<Allocation *>(srcAlloc);
    rsc->mHal.funcs.allocation.allocData3D(rsc, dst, dstXoff, dstYoff, dstZoff, dstMip,
                                           width, height, depth,
                                           src, srcXoff, srcYoff, srcZoff, srcMip);
}


void * rsi_AllocationGetSurface(Context *rsc, RsAllocation valloc) {
    Allocation *alloc = static_cast<Allocation *>(valloc);
    void *s = alloc->getSurface(rsc);
    return s;
}

void rsi_AllocationSetSurface(Context *rsc, RsAllocation valloc, RsNativeWindow sur) {
    Allocation *alloc = static_cast<Allocation *>(valloc);
    alloc->setSurface(rsc, sur);
}

void rsi_AllocationIoSend(Context *rsc, RsAllocation valloc) {
    Allocation *alloc = static_cast<Allocation *>(valloc);
    alloc->ioSend(rsc);
}

void rsi_AllocationIoReceive(Context *rsc, RsAllocation valloc) {
    Allocation *alloc = static_cast<Allocation *>(valloc);
    alloc->ioReceive(rsc);
}

void *rsi_AllocationGetPointer(Context *rsc, RsAllocation valloc,
                          uint32_t lod, RsAllocationCubemapFace face,
                          uint32_t z, uint32_t array, size_t *stride, size_t strideLen) {
    Allocation *alloc = static_cast<Allocation *>(valloc);
    rsAssert(strideLen == sizeof(size_t));

    return alloc->getPointer(rsc, lod, face, z, array, stride);
}

void rsi_Allocation1DRead(Context *rsc, RsAllocation va, uint32_t xoff, uint32_t lod,
                          uint32_t count, void *data, size_t sizeBytes) {
    Allocation *a = static_cast<Allocation *>(va);
    rsc->mHal.funcs.allocation.read1D(rsc, a, xoff, lod, count, data, sizeBytes);
}

void rsi_Allocation2DRead(Context *rsc, RsAllocation va, uint32_t xoff, uint32_t yoff,
                          uint32_t lod, RsAllocationCubemapFace face, uint32_t w,
                          uint32_t h, void *data, size_t sizeBytes, size_t stride) {
    Allocation *a = static_cast<Allocation *>(va);
    a->read(rsc, xoff, yoff, lod, face, w, h, data, sizeBytes, stride);
}

}
}

extern "C" const void * rsaAllocationGetType(RsContext con, RsAllocation va) {
    Allocation *a = static_cast<Allocation *>(va);
    a->getType()->incUserRef();

    return a->getType();
}<|MERGE_RESOLUTION|>--- conflicted
+++ resolved
@@ -505,13 +505,8 @@
     sp<IGraphicBufferProducer> bp;
     sp<IGraphicBufferConsumer> bc;
     BufferQueue::createBufferQueue(&bp, &bc);
-<<<<<<< HEAD
-    mGrallocConsumer = new GrallocConsumer(this, bc);
+    mGrallocConsumer = new GrallocConsumer(this, bc, mHal.drvState.grallocFlags);
     bp->incStrong(nullptr);
-=======
-    mGrallocConsumer = new GrallocConsumer(this, bc, mHal.drvState.grallocFlags);
-    bp->incStrong(NULL);
->>>>>>> e49da13c
 
     mBufferListener = new NewBufferListener();
     mBufferListener->rsc = rsc;
