/*
 * Copyright (C) 2013 The Android Open Source Project
 *
 * Licensed under the Apache License, Version 2.0 (the "License");
 * you may not use this file except in compliance with the License.
 * You may obtain a copy of the License at
 *
 *      http://www.apache.org/licenses/LICENSE-2.0
 *
 * Unless required by applicable law or agreed to in writing, software
 * distributed under the License is distributed on an "AS IS" BASIS,
 * WITHOUT WARRANTIES OR CONDITIONS OF ANY KIND, either express or implied.
 * See the License for the specific language governing permissions and
 * limitations under the License.
 */

#include "rsContext.h"
#include "rsAllocation.h"
#include "rsAdapter.h"
#include "rs_hal.h"

#if !defined(RS_SERVER) && !defined(RS_COMPATIBILITY_LIB)
#include "system/window.h"
#include "gui/GLConsumer.h"
#endif

using namespace android;
using namespace android::renderscript;

Allocation::Allocation(Context *rsc, const Type *type, uint32_t usages,
                       RsAllocationMipmapControl mc, void * ptr)
    : ObjectBase(rsc) {

    memset(&mHal, 0, sizeof(mHal));
    mHal.state.mipmapControl = RS_ALLOCATION_MIPMAP_NONE;
    mHal.state.usageFlags = usages;
    mHal.state.mipmapControl = mc;
    mHal.state.userProvidedPtr = ptr;

    setType(type);
    updateCache();
}

void Allocation::operator delete(void* ptr) {
    if (ptr) {
        Allocation *a = (Allocation*) ptr;
        a->getContext()->mHal.funcs.freeRuntimeMem(ptr);
    }
}

Allocation * Allocation::createAllocation(Context *rsc, const Type *type, uint32_t usages,
                              RsAllocationMipmapControl mc, void * ptr) {
    // Allocation objects must use allocator specified by the driver
    void* allocMem = rsc->mHal.funcs.allocRuntimeMem(sizeof(Allocation), 0);

    if (!allocMem) {
        rsc->setError(RS_ERROR_FATAL_DRIVER, "Couldn't allocate memory for Allocation");
        return nullptr;
    }

    Allocation *a = new (allocMem) Allocation(rsc, type, usages, mc, ptr);

    if (!rsc->mHal.funcs.allocation.init(rsc, a, type->getElement()->getHasReferences())) {
        rsc->setError(RS_ERROR_FATAL_DRIVER, "Allocation::Allocation, alloc failure");
        delete a;
        return nullptr;
    }

    return a;
}

void Allocation::updateCache() {
    const Type *type = mHal.state.type;
    mHal.state.yuv = type->getDimYuv();
    mHal.state.hasFaces = type->getDimFaces();
    mHal.state.hasMipmaps = type->getDimLOD();
    mHal.state.elementSizeBytes = type->getElementSizeBytes();
    mHal.state.hasReferences = mHal.state.type->getElement()->getHasReferences();
}

Allocation::~Allocation() {
#if !defined(RS_SERVER) && !defined(RS_COMPATIBILITY_LIB)
    if (mGrallocConsumer.get()) {
        mGrallocConsumer->unlockBuffer();
        mGrallocConsumer = nullptr;
    }
#endif

    freeChildrenUnlocked();
    mRSC->mHal.funcs.allocation.destroy(mRSC, this);
}

void Allocation::syncAll(Context *rsc, RsAllocationUsageType src) {
    rsc->mHal.funcs.allocation.syncAll(rsc, this, src);
}

void * Allocation::getPointer(const Context *rsc, uint32_t lod, RsAllocationCubemapFace face,
                          uint32_t z, uint32_t array, size_t *stride) {

    if ((lod >= mHal.drvState.lodCount) ||
        (z && (z >= mHal.drvState.lod[lod].dimZ)) ||
        ((face != RS_ALLOCATION_CUBEMAP_FACE_POSITIVE_X) && !mHal.state.hasFaces) ||
        (array != 0)) {
        return nullptr;
    }

    size_t s = 0;
    //void *ptr = mRSC->mHal.funcs.allocation.lock1D(rsc, this);
    if ((stride != nullptr) && mHal.drvState.lod[0].dimY) {
        *stride = mHal.drvState.lod[lod].stride;
    }
    return mHal.drvState.lod[lod].mallocPtr;
}

void Allocation::data(Context *rsc, uint32_t xoff, uint32_t lod,
                         uint32_t count, const void *data, size_t sizeBytes) {
    const size_t eSize = mHal.state.type->getElementSizeBytes();

    if ((count * eSize) != sizeBytes) {
        char buf[1024];
        sprintf(buf, "Allocation::subData called with mismatched size expected %zu, got %zu",
                (count * eSize), sizeBytes);
        rsc->setError(RS_ERROR_BAD_VALUE, buf);
        mHal.state.type->dumpLOGV("type info");
        return;
    }

    rsc->mHal.funcs.allocation.data1D(rsc, this, xoff, lod, count, data, sizeBytes);
    sendDirty(rsc);
}

void Allocation::data(Context *rsc, uint32_t xoff, uint32_t yoff, uint32_t lod, RsAllocationCubemapFace face,
                      uint32_t w, uint32_t h, const void *data, size_t sizeBytes, size_t stride) {
    rsc->mHal.funcs.allocation.data2D(rsc, this, xoff, yoff, lod, face, w, h, data, sizeBytes, stride);
    sendDirty(rsc);
}

void Allocation::data(Context *rsc, uint32_t xoff, uint32_t yoff, uint32_t zoff,
                      uint32_t lod,
                      uint32_t w, uint32_t h, uint32_t d, const void *data, size_t sizeBytes, size_t stride) {
    rsc->mHal.funcs.allocation.data3D(rsc, this, xoff, yoff, zoff, lod, w, h, d, data, sizeBytes, stride);
    sendDirty(rsc);
}

void Allocation::read(Context *rsc, uint32_t xoff, uint32_t lod,
                      uint32_t count, void *data, size_t sizeBytes) {
    const size_t eSize = mHal.state.type->getElementSizeBytes();

    if ((count * eSize) != sizeBytes) {
        char buf[1024];
        sprintf(buf, "Allocation::read called with mismatched size expected %zu, got %zu",
                (count * eSize), sizeBytes);
        rsc->setError(RS_ERROR_BAD_VALUE, buf);
        mHal.state.type->dumpLOGV("type info");
        return;
    }

    rsc->mHal.funcs.allocation.read1D(rsc, this, xoff, lod, count, data, sizeBytes);
}

void Allocation::read(Context *rsc, uint32_t xoff, uint32_t yoff, uint32_t lod, RsAllocationCubemapFace face,
                      uint32_t w, uint32_t h, void *data, size_t sizeBytes, size_t stride) {
    const size_t eSize = mHal.state.elementSizeBytes;
    const size_t lineSize = eSize * w;
    if (!stride) {
        stride = lineSize;
    } else {
        if ((lineSize * h) != sizeBytes) {
            char buf[1024];
            sprintf(buf, "Allocation size mismatch, expected %zu, got %zu", (lineSize * h), sizeBytes);
            rsc->setError(RS_ERROR_BAD_VALUE, buf);
            return;
        }
    }

    rsc->mHal.funcs.allocation.read2D(rsc, this, xoff, yoff, lod, face, w, h, data, sizeBytes, stride);
}

void Allocation::read(Context *rsc, uint32_t xoff, uint32_t yoff, uint32_t zoff, uint32_t lod,
                      uint32_t w, uint32_t h, uint32_t d, void *data, size_t sizeBytes, size_t stride) {
    const size_t eSize = mHal.state.elementSizeBytes;
    const size_t lineSize = eSize * w;
    if (!stride) {
        stride = lineSize;
    }

    rsc->mHal.funcs.allocation.read3D(rsc, this, xoff, yoff, zoff, lod, w, h, d, data, sizeBytes, stride);

}

void Allocation::elementData(Context *rsc, uint32_t x, const void *data,
                                uint32_t cIdx, size_t sizeBytes) {
    size_t eSize = mHal.state.elementSizeBytes;

    if (cIdx >= mHal.state.type->getElement()->getFieldCount()) {
        rsc->setError(RS_ERROR_BAD_VALUE, "subElementData component out of range.");
        return;
    }

    if (x >= mHal.drvState.lod[0].dimX) {
        rsc->setError(RS_ERROR_BAD_VALUE, "subElementData X offset out of range.");
        return;
    }

    const Element * e = mHal.state.type->getElement()->getField(cIdx);
    uint32_t elemArraySize = mHal.state.type->getElement()->getFieldArraySize(cIdx);
    if (sizeBytes != e->getSizeBytes() * elemArraySize) {
        rsc->setError(RS_ERROR_BAD_VALUE, "subElementData bad size.");
        return;
    }

    rsc->mHal.funcs.allocation.elementData1D(rsc, this, x, data, cIdx, sizeBytes);
    sendDirty(rsc);
}

void Allocation::elementData(Context *rsc, uint32_t x, uint32_t y,
                                const void *data, uint32_t cIdx, size_t sizeBytes) {
    size_t eSize = mHal.state.elementSizeBytes;

    if (x >= mHal.drvState.lod[0].dimX) {
        rsc->setError(RS_ERROR_BAD_VALUE, "subElementData X offset out of range.");
        return;
    }

    if (y >= mHal.drvState.lod[0].dimY) {
        rsc->setError(RS_ERROR_BAD_VALUE,
                      "subElementData X offset out of range.");
        return;
    }

    if (cIdx >= mHal.state.type->getElement()->getFieldCount()) {
        rsc->setError(RS_ERROR_BAD_VALUE,
                      "subElementData component out of range.");
        return;
    }

    const Element * e = mHal.state.type->getElement()->getField(cIdx);
    uint32_t elemArraySize =
        mHal.state.type->getElement()->getFieldArraySize(cIdx);
    if (sizeBytes != e->getSizeBytes() * elemArraySize) {
        rsc->setError(RS_ERROR_BAD_VALUE, "subElementData bad size.");
        return;
    }

    rsc->mHal.funcs.allocation.elementData2D(rsc, this, x, y, data, cIdx,
                                             sizeBytes);
    sendDirty(rsc);
}

void Allocation::addProgramToDirty(const Program *p) {
    mToDirtyList.push_back(p);
}

void Allocation::removeProgramToDirty(const Program *p) {
    for (auto entryIter = mToDirtyList.begin(), endIter = mToDirtyList.end();
         entryIter != endIter; entryIter++) {

        if (p == *entryIter) {
            mToDirtyList.erase(entryIter);
            return;
        }
    }
    rsAssert(0);
}

void Allocation::dumpLOGV(const char *prefix) const {
    ObjectBase::dumpLOGV(prefix);
    char buf[1024];

    if ((strlen(prefix) + 10) < sizeof(buf)) {
        sprintf(buf, "%s type ", prefix);
        if (mHal.state.type) {
            mHal.state.type->dumpLOGV(buf);
        }
    }
    ALOGV("%s allocation ptr=%p  mUsageFlags=0x04%x, mMipmapControl=0x%04x",
          prefix, mHal.drvState.lod[0].mallocPtr, mHal.state.usageFlags,
          mHal.state.mipmapControl);
}

uint32_t Allocation::getPackedSize() const {
    uint32_t numItems = mHal.state.type->getCellCount();
    return numItems * mHal.state.type->getElement()->getSizeBytesUnpadded();
}

void Allocation::writePackedData(Context *rsc, const Type *type,
                                 uint8_t *dst, const uint8_t *src, bool dstPadded) {
    const Element *elem = type->getElement();
    uint32_t unpaddedBytes = elem->getSizeBytesUnpadded();
    uint32_t paddedBytes = elem->getSizeBytes();
    uint32_t numItems = type->getPackedSizeBytes() / paddedBytes;

    uint32_t srcInc = !dstPadded ? paddedBytes : unpaddedBytes;
    uint32_t dstInc =  dstPadded ? paddedBytes : unpaddedBytes;

    // no sub-elements
    uint32_t fieldCount = elem->getFieldCount();
    if (fieldCount == 0) {
        for (uint32_t i = 0; i < numItems; i ++) {
            memcpy(dst, src, unpaddedBytes);
            src += srcInc;
            dst += dstInc;
        }
        return;
    }

    // Cache offsets
    uint32_t *offsetsPadded = new uint32_t[fieldCount];
    uint32_t *offsetsUnpadded = new uint32_t[fieldCount];
    uint32_t *sizeUnpadded = new uint32_t[fieldCount];

    for (uint32_t i = 0; i < fieldCount; i++) {
        offsetsPadded[i] = elem->getFieldOffsetBytes(i);
        offsetsUnpadded[i] = elem->getFieldOffsetBytesUnpadded(i);
        sizeUnpadded[i] = elem->getField(i)->getSizeBytesUnpadded();
    }

    uint32_t *srcOffsets = !dstPadded ? offsetsPadded : offsetsUnpadded;
    uint32_t *dstOffsets =  dstPadded ? offsetsPadded : offsetsUnpadded;

    // complex elements, need to copy subelem after subelem
    for (uint32_t i = 0; i < numItems; i ++) {
        for (uint32_t fI = 0; fI < fieldCount; fI++) {
            memcpy(dst + dstOffsets[fI], src + srcOffsets[fI], sizeUnpadded[fI]);
        }
        src += srcInc;
        dst += dstInc;
    }

    delete[] offsetsPadded;
    delete[] offsetsUnpadded;
    delete[] sizeUnpadded;
}

void Allocation::unpackVec3Allocation(Context *rsc, const void *data, size_t dataSize) {
    const uint8_t *src = (const uint8_t*)data;
    uint8_t *dst = (uint8_t *)rsc->mHal.funcs.allocation.lock1D(rsc, this);

    writePackedData(rsc, getType(), dst, src, true);
    rsc->mHal.funcs.allocation.unlock1D(rsc, this);
}

void Allocation::packVec3Allocation(Context *rsc, OStream *stream) const {
    uint32_t paddedBytes = getType()->getElement()->getSizeBytes();
    uint32_t unpaddedBytes = getType()->getElement()->getSizeBytesUnpadded();
    uint32_t numItems = mHal.state.type->getCellCount();

    const uint8_t *src = (const uint8_t*)rsc->mHal.funcs.allocation.lock1D(rsc, this);
    uint8_t *dst = new uint8_t[numItems * unpaddedBytes];

    writePackedData(rsc, getType(), dst, src, false);
    stream->addByteArray(dst, getPackedSize());

    delete[] dst;
    rsc->mHal.funcs.allocation.unlock1D(rsc, this);
}

void Allocation::serialize(Context *rsc, OStream *stream) const {
    // Need to identify ourselves
    stream->addU32((uint32_t)getClassId());
    stream->addString(getName());

    // First thing we need to serialize is the type object since it will be needed
    // to initialize the class
    mHal.state.type->serialize(rsc, stream);

    uint32_t dataSize = mHal.state.type->getPackedSizeBytes();
    // 3 element vectors are padded to 4 in memory, but padding isn't serialized
    uint32_t packedSize = getPackedSize();
    // Write how much data we are storing
    stream->addU32(packedSize);
    if (dataSize == packedSize) {
        // Now write the data
        stream->addByteArray(rsc->mHal.funcs.allocation.lock1D(rsc, this), dataSize);
        rsc->mHal.funcs.allocation.unlock1D(rsc, this);
    } else {
        // Now write the data
        packVec3Allocation(rsc, stream);
    }
}

Allocation *Allocation::createFromStream(Context *rsc, IStream *stream) {
    // First make sure we are reading the correct object
    RsA3DClassID classID = (RsA3DClassID)stream->loadU32();
    if (classID != RS_A3D_CLASS_ID_ALLOCATION) {
        rsc->setError(RS_ERROR_FATAL_DRIVER,
                      "allocation loading failed due to corrupt file. (invalid id)\n");
        return nullptr;
    }

    const char *name = stream->loadString();

    Type *type = Type::createFromStream(rsc, stream);
    if (!type) {
        return nullptr;
    }
    type->compute();

    Allocation *alloc = Allocation::createAllocation(rsc, type, RS_ALLOCATION_USAGE_SCRIPT);
    type->decUserRef();

    // Number of bytes we wrote out for this allocation
    uint32_t dataSize = stream->loadU32();
    // 3 element vectors are padded to 4 in memory, but padding isn't serialized
    uint32_t packedSize = alloc->getPackedSize();
    if (dataSize != type->getPackedSizeBytes() &&
        dataSize != packedSize) {
        rsc->setError(RS_ERROR_FATAL_DRIVER,
                      "allocation loading failed due to corrupt file. (invalid size)\n");
        ObjectBase::checkDelete(alloc);
        ObjectBase::checkDelete(type);
        return nullptr;
    }

    alloc->assignName(name);
    if (dataSize == type->getPackedSizeBytes()) {
        uint32_t count = dataSize / type->getElementSizeBytes();
        // Read in all of our allocation data
        alloc->data(rsc, 0, 0, count, stream->getPtr() + stream->getPos(), dataSize);
    } else {
        alloc->unpackVec3Allocation(rsc, stream->getPtr() + stream->getPos(), dataSize);
    }
    stream->reset(stream->getPos() + dataSize);

    return alloc;
}

void Allocation::sendDirty(const Context *rsc) const {
#ifndef RS_COMPATIBILITY_LIB
    for (size_t ct=0; ct < mToDirtyList.size(); ct++) {
        mToDirtyList[ct]->forceDirty();
    }
#endif
    mRSC->mHal.funcs.allocation.markDirty(rsc, this);
}

void Allocation::incRefs(const void *ptr, size_t ct, size_t startOff) const {
    mHal.state.type->incRefs(ptr, ct, startOff);
}

void Allocation::decRefs(const void *ptr, size_t ct, size_t startOff) const {
    if (!mHal.state.hasReferences || !getIsScript()) {
        return;
    }
    mHal.state.type->decRefs(ptr, ct, startOff);
}

void Allocation::callUpdateCacheObject(const Context *rsc, void *dstObj) const {
    if (rsc->mHal.funcs.allocation.updateCachedObject != nullptr) {
        rsc->mHal.funcs.allocation.updateCachedObject(rsc, this, (rs_allocation *)dstObj);
    } else {
        *((const void **)dstObj) = this;
    }
}


void Allocation::freeChildrenUnlocked () {
    void *ptr = mRSC->mHal.funcs.allocation.lock1D(mRSC, this);
    decRefs(ptr, mHal.state.type->getCellCount(), 0);
    mRSC->mHal.funcs.allocation.unlock1D(mRSC, this);
}

bool Allocation::freeChildren() {
    if (mHal.state.hasReferences) {
        incSysRef();
        freeChildrenUnlocked();
        return decSysRef();
    }
    return false;
}

void Allocation::copyRange1D(Context *rsc, const Allocation *src, int32_t srcOff, int32_t destOff, int32_t len) {
}

void Allocation::resize1D(Context *rsc, uint32_t dimX) {
    uint32_t oldDimX = mHal.drvState.lod[0].dimX;
    if (dimX == oldDimX) {
        return;
    }

    ObjectBaseRef<Type> t = mHal.state.type->cloneAndResize1D(rsc, dimX);
    if (dimX < oldDimX) {
        decRefs(rsc->mHal.funcs.allocation.lock1D(rsc, this), oldDimX - dimX, dimX);
        rsc->mHal.funcs.allocation.unlock1D(rsc, this);
    }
    rsc->mHal.funcs.allocation.resize(rsc, this, t.get(), mHal.state.hasReferences);
    setType(t.get());
    updateCache();
}

void Allocation::resize2D(Context *rsc, uint32_t dimX, uint32_t dimY) {
    rsc->setError(RS_ERROR_FATAL_DRIVER, "resize2d not implemented");
}

#ifndef RS_COMPATIBILITY_LIB
void Allocation::NewBufferListener::onFrameAvailable() {
    intptr_t ip = (intptr_t)alloc;
<<<<<<< HEAD
    rsc->sendMessageToClient(&ip, RS_MESSAGE_TO_CLIENT_NEW_BUFFER, 0, sizeof(ip), true);
=======
    rsc->sendMessageToClient(nullptr, RS_MESSAGE_TO_CLIENT_NEW_BUFFER, ip, 0, true);
>>>>>>> 81cfa2c5
}
#endif

void * Allocation::getSurface(const Context *rsc) {
#ifndef RS_COMPATIBILITY_LIB
    // Configure GrallocConsumer to be in asynchronous mode
<<<<<<< HEAD
    sp<IGraphicBufferProducer> bp;
    sp<IGraphicBufferConsumer> bc;
    BufferQueue::createBufferQueue(&bp, &bc);
    mGrallocConsumer = new GrallocConsumer(this, bc);
    bp->incStrong(NULL);
=======
    sp<BufferQueue> bq = new BufferQueue();
    mGrallocConsumer = new GrallocConsumer(this, bq);
    sp<IGraphicBufferProducer> bp = bq;
    bp->incStrong(nullptr);
>>>>>>> 81cfa2c5

    mBufferListener = new NewBufferListener();
    mBufferListener->rsc = rsc;
    mBufferListener->alloc = this;

    mGrallocConsumer->setFrameAvailableListener(mBufferListener);
    return bp.get();
#else
    return nullptr;
#endif
    //return rsc->mHal.funcs.allocation.getSurface(rsc, this);
}

void Allocation::setSurface(const Context *rsc, RsNativeWindow sur) {
    ANativeWindow *nw = (ANativeWindow *)sur;
    rsc->mHal.funcs.allocation.setSurface(rsc, this, nw);
}

void Allocation::ioSend(const Context *rsc) {
    rsc->mHal.funcs.allocation.ioSend(rsc, this);
}

void Allocation::ioReceive(const Context *rsc) {
    void *ptr = nullptr;
    size_t stride = 0;
#ifndef RS_COMPATIBILITY_LIB
    if (mHal.state.usageFlags & RS_ALLOCATION_USAGE_SCRIPT) {
        status_t ret = mGrallocConsumer->lockNextBuffer();

        if (ret == OK) {
            rsc->mHal.funcs.allocation.ioReceive(rsc, this);
        } else if (ret == BAD_VALUE) {
            // No new frame, don't do anything
        } else {
            rsc->setError(RS_ERROR_DRIVER, "Error receiving IO input buffer.");
        }

    }
#endif
}

bool Allocation::hasSameDims(const Allocation *other) const {
    const Type *type0 = this->getType(),
               *type1 = other->getType();

    return (type0->getCellCount() == type1->getCellCount()) &&
           (type0->getDimLOD()    == type1->getDimLOD())    &&
           (type0->getDimFaces()  == type1->getDimFaces())  &&
           (type0->getDimYuv()    == type1->getDimYuv())    &&
           (type0->getDimX()      == type1->getDimX())      &&
           (type0->getDimY()      == type1->getDimY())      &&
           (type0->getDimZ()      == type1->getDimZ());
}


/////////////////
//

namespace android {
namespace renderscript {

void rsi_AllocationSyncAll(Context *rsc, RsAllocation va, RsAllocationUsageType src) {
    Allocation *a = static_cast<Allocation *>(va);
    a->sendDirty(rsc);
    a->syncAll(rsc, src);
}

void rsi_AllocationGenerateMipmaps(Context *rsc, RsAllocation va) {
    Allocation *alloc = static_cast<Allocation *>(va);
    rsc->mHal.funcs.allocation.generateMipmaps(rsc, alloc);
}

void rsi_AllocationCopyToBitmap(Context *rsc, RsAllocation va, void *data, size_t sizeBytes) {
    Allocation *a = static_cast<Allocation *>(va);
    const Type * t = a->getType();
    a->read(rsc, 0, 0, 0, RS_ALLOCATION_CUBEMAP_FACE_POSITIVE_X,
            t->getDimX(), t->getDimY(), data, sizeBytes, 0);
}

void rsi_Allocation1DData(Context *rsc, RsAllocation va, uint32_t xoff, uint32_t lod,
                          uint32_t count, const void *data, size_t sizeBytes) {
    Allocation *a = static_cast<Allocation *>(va);
    a->data(rsc, xoff, lod, count, data, sizeBytes);
}

void rsi_Allocation2DElementData(Context *rsc, RsAllocation va, uint32_t x, uint32_t y, uint32_t lod, RsAllocationCubemapFace face,
                                 const void *data, size_t sizeBytes, size_t eoff) {
    Allocation *a = static_cast<Allocation *>(va);
    a->elementData(rsc, x, y, data, eoff, sizeBytes);
}

void rsi_Allocation1DElementData(Context *rsc, RsAllocation va, uint32_t x, uint32_t lod,
                                 const void *data, size_t sizeBytes, size_t eoff) {
    Allocation *a = static_cast<Allocation *>(va);
    a->elementData(rsc, x, data, eoff, sizeBytes);
}

void rsi_Allocation2DData(Context *rsc, RsAllocation va, uint32_t xoff, uint32_t yoff, uint32_t lod, RsAllocationCubemapFace face,
                          uint32_t w, uint32_t h, const void *data, size_t sizeBytes, size_t stride) {
    Allocation *a = static_cast<Allocation *>(va);
    a->data(rsc, xoff, yoff, lod, face, w, h, data, sizeBytes, stride);
}

void rsi_Allocation3DData(Context *rsc, RsAllocation va, uint32_t xoff, uint32_t yoff, uint32_t zoff, uint32_t lod,
                          uint32_t w, uint32_t h, uint32_t d, const void *data, size_t sizeBytes, size_t stride) {
    Allocation *a = static_cast<Allocation *>(va);
    a->data(rsc, xoff, yoff, zoff, lod, w, h, d, data, sizeBytes, stride);
}


void rsi_AllocationRead(Context *rsc, RsAllocation va, void *data, size_t sizeBytes) {
    Allocation *a = static_cast<Allocation *>(va);
    const Type * t = a->getType();
    if(t->getDimY()) {
        a->read(rsc, 0, 0, 0, RS_ALLOCATION_CUBEMAP_FACE_POSITIVE_X,
                t->getDimX(), t->getDimY(), data, sizeBytes, 0);
    } else {
        a->read(rsc, 0, 0, t->getDimX(), data, sizeBytes);
    }

}

void rsi_AllocationResize1D(Context *rsc, RsAllocation va, uint32_t dimX) {
    Allocation *a = static_cast<Allocation *>(va);
    a->resize1D(rsc, dimX);
}

void rsi_AllocationResize2D(Context *rsc, RsAllocation va, uint32_t dimX, uint32_t dimY) {
    Allocation *a = static_cast<Allocation *>(va);
    a->resize2D(rsc, dimX, dimY);
}

RsAllocation rsi_AllocationCreateTyped(Context *rsc, RsType vtype,
                                       RsAllocationMipmapControl mipmaps,
                                       uint32_t usages, uintptr_t ptr) {
    Allocation * alloc = Allocation::createAllocation(rsc, static_cast<Type *>(vtype), usages, mipmaps, (void*)ptr);
    if (!alloc) {
        return nullptr;
    }
    alloc->incUserRef();
    return alloc;
}

RsAllocation rsi_AllocationCreateFromBitmap(Context *rsc, RsType vtype,
                                            RsAllocationMipmapControl mipmaps,
                                            const void *data, size_t sizeBytes, uint32_t usages) {
    Type *t = static_cast<Type *>(vtype);

    RsAllocation vTexAlloc = rsi_AllocationCreateTyped(rsc, vtype, mipmaps, usages, 0);
    Allocation *texAlloc = static_cast<Allocation *>(vTexAlloc);
    if (texAlloc == nullptr) {
        ALOGE("Memory allocation failure");
        return nullptr;
    }

    texAlloc->data(rsc, 0, 0, 0, RS_ALLOCATION_CUBEMAP_FACE_POSITIVE_X,
                   t->getDimX(), t->getDimY(), data, sizeBytes, 0);
    if (mipmaps == RS_ALLOCATION_MIPMAP_FULL) {
        rsc->mHal.funcs.allocation.generateMipmaps(rsc, texAlloc);
    }

    texAlloc->sendDirty(rsc);
    return texAlloc;
}

RsAllocation rsi_AllocationCubeCreateFromBitmap(Context *rsc, RsType vtype,
                                                RsAllocationMipmapControl mipmaps,
                                                const void *data, size_t sizeBytes, uint32_t usages) {
    Type *t = static_cast<Type *>(vtype);

    // Cubemap allocation's faces should be Width by Width each.
    // Source data should have 6 * Width by Width pixels
    // Error checking is done in the java layer
    RsAllocation vTexAlloc = rsi_AllocationCreateTyped(rsc, vtype, mipmaps, usages, 0);
    Allocation *texAlloc = static_cast<Allocation *>(vTexAlloc);
    if (texAlloc == nullptr) {
        ALOGE("Memory allocation failure");
        return nullptr;
    }

    uint32_t faceSize = t->getDimX();
    uint32_t strideBytes = faceSize * 6 * t->getElementSizeBytes();
    uint32_t copySize = faceSize * t->getElementSizeBytes();

    uint8_t *sourcePtr = (uint8_t*)data;
    for (uint32_t face = 0; face < 6; face ++) {
        for (uint32_t dI = 0; dI < faceSize; dI ++) {
            texAlloc->data(rsc, 0, dI, 0, (RsAllocationCubemapFace)face,
                           t->getDimX(), 1, sourcePtr + strideBytes * dI, copySize, 0);
        }

        // Move the data pointer to the next cube face
        sourcePtr += copySize;
    }

    if (mipmaps == RS_ALLOCATION_MIPMAP_FULL) {
        rsc->mHal.funcs.allocation.generateMipmaps(rsc, texAlloc);
    }

    texAlloc->sendDirty(rsc);
    return texAlloc;
}

void rsi_AllocationCopy2DRange(Context *rsc,
                               RsAllocation dstAlloc,
                               uint32_t dstXoff, uint32_t dstYoff,
                               uint32_t dstMip, uint32_t dstFace,
                               uint32_t width, uint32_t height,
                               RsAllocation srcAlloc,
                               uint32_t srcXoff, uint32_t srcYoff,
                               uint32_t srcMip, uint32_t srcFace) {
    Allocation *dst = static_cast<Allocation *>(dstAlloc);
    Allocation *src= static_cast<Allocation *>(srcAlloc);
    rsc->mHal.funcs.allocation.allocData2D(rsc, dst, dstXoff, dstYoff, dstMip,
                                           (RsAllocationCubemapFace)dstFace,
                                           width, height,
                                           src, srcXoff, srcYoff,srcMip,
                                           (RsAllocationCubemapFace)srcFace);
}

void rsi_AllocationCopy3DRange(Context *rsc,
                               RsAllocation dstAlloc,
                               uint32_t dstXoff, uint32_t dstYoff, uint32_t dstZoff,
                               uint32_t dstMip,
                               uint32_t width, uint32_t height, uint32_t depth,
                               RsAllocation srcAlloc,
                               uint32_t srcXoff, uint32_t srcYoff, uint32_t srcZoff,
                               uint32_t srcMip) {
    Allocation *dst = static_cast<Allocation *>(dstAlloc);
    Allocation *src= static_cast<Allocation *>(srcAlloc);
    rsc->mHal.funcs.allocation.allocData3D(rsc, dst, dstXoff, dstYoff, dstZoff, dstMip,
                                           width, height, depth,
                                           src, srcXoff, srcYoff, srcZoff, srcMip);
}


void * rsi_AllocationGetSurface(Context *rsc, RsAllocation valloc) {
    Allocation *alloc = static_cast<Allocation *>(valloc);
    void *s = alloc->getSurface(rsc);
    return s;
}

void rsi_AllocationSetSurface(Context *rsc, RsAllocation valloc, RsNativeWindow sur) {
    Allocation *alloc = static_cast<Allocation *>(valloc);
    alloc->setSurface(rsc, sur);
}

void rsi_AllocationIoSend(Context *rsc, RsAllocation valloc) {
    Allocation *alloc = static_cast<Allocation *>(valloc);
    alloc->ioSend(rsc);
}

void rsi_AllocationIoReceive(Context *rsc, RsAllocation valloc) {
    Allocation *alloc = static_cast<Allocation *>(valloc);
    alloc->ioReceive(rsc);
}

void rsi_AllocationGetPointer(Context *rsc, RsAllocation valloc,
                          uint32_t lod, RsAllocationCubemapFace face,
                          uint32_t z, uint32_t array, size_t *stride, size_t strideLen) {
    Allocation *alloc = static_cast<Allocation *>(valloc);
    rsAssert(strideLen == sizeof(size_t));

    alloc->getPointer(rsc, lod, face, z, array, stride);
}

void rsi_Allocation1DRead(Context *rsc, RsAllocation va, uint32_t xoff, uint32_t lod,
                          uint32_t count, void *data, size_t sizeBytes) {
    Allocation *a = static_cast<Allocation *>(va);
    rsc->mHal.funcs.allocation.read1D(rsc, a, xoff, lod, count, data, sizeBytes);
}

void rsi_Allocation2DRead(Context *rsc, RsAllocation va, uint32_t xoff, uint32_t yoff,
                          uint32_t lod, RsAllocationCubemapFace face, uint32_t w,
                          uint32_t h, void *data, size_t sizeBytes, size_t stride) {
    Allocation *a = static_cast<Allocation *>(va);
    a->read(rsc, xoff, yoff, lod, face, w, h, data, sizeBytes, stride);
}

}
}

extern "C" const void * rsaAllocationGetType(RsContext con, RsAllocation va) {
    Allocation *a = static_cast<Allocation *>(va);
    a->getType()->incUserRef();

    return a->getType();
}<|MERGE_RESOLUTION|>--- conflicted
+++ resolved
@@ -495,29 +495,18 @@
 #ifndef RS_COMPATIBILITY_LIB
 void Allocation::NewBufferListener::onFrameAvailable() {
     intptr_t ip = (intptr_t)alloc;
-<<<<<<< HEAD
     rsc->sendMessageToClient(&ip, RS_MESSAGE_TO_CLIENT_NEW_BUFFER, 0, sizeof(ip), true);
-=======
-    rsc->sendMessageToClient(nullptr, RS_MESSAGE_TO_CLIENT_NEW_BUFFER, ip, 0, true);
->>>>>>> 81cfa2c5
 }
 #endif
 
 void * Allocation::getSurface(const Context *rsc) {
 #ifndef RS_COMPATIBILITY_LIB
     // Configure GrallocConsumer to be in asynchronous mode
-<<<<<<< HEAD
     sp<IGraphicBufferProducer> bp;
     sp<IGraphicBufferConsumer> bc;
     BufferQueue::createBufferQueue(&bp, &bc);
     mGrallocConsumer = new GrallocConsumer(this, bc);
-    bp->incStrong(NULL);
-=======
-    sp<BufferQueue> bq = new BufferQueue();
-    mGrallocConsumer = new GrallocConsumer(this, bq);
-    sp<IGraphicBufferProducer> bp = bq;
     bp->incStrong(nullptr);
->>>>>>> 81cfa2c5
 
     mBufferListener = new NewBufferListener();
     mBufferListener->rsc = rsc;
