/*
 * Copyright (C) 2013 The Android Open Source Project
 *
 * Licensed under the Apache License, Version 2.0 (the "License");
 * you may not use this file except in compliance with the License.
 * You may obtain a copy of the License at
 *
 *      http://www.apache.org/licenses/LICENSE-2.0
 *
 * Unless required by applicable law or agreed to in writing, software
 * distributed under the License is distributed on an "AS IS" BASIS,
 * WITHOUT WARRANTIES OR CONDITIONS OF ANY KIND, either express or implied.
 * See the License for the specific language governing permissions and
 * limitations under the License.
 */

#ifndef RENDER_SCRIPT_DEFINES_H
#define RENDER_SCRIPT_DEFINES_H

#include <stdint.h>
#include <sys/types.h>

#ifdef __cplusplus
extern "C" {
#endif

//////////////////////////////////////////////////////
//

typedef void * RsAsyncVoidPtr;

typedef void * RsAdapter1D;
typedef void * RsAdapter2D;
typedef void * RsAllocation;
typedef void * RsAnimation;
typedef void * RsContext;
typedef void * RsDevice;
typedef void * RsElement;
typedef void * RsFile;
typedef void * RsFont;
typedef void * RsSampler;
typedef void * RsScript;
typedef void * RsScriptKernelID;
typedef void * RsScriptFieldID;
typedef void * RsScriptMethodID;
typedef void * RsScriptGroup;
typedef void * RsMesh;
typedef void * RsPath;
typedef void * RsType;
typedef void * RsObjectBase;

typedef void * RsProgram;
typedef void * RsProgramVertex;
typedef void * RsProgramFragment;
typedef void * RsProgramStore;
typedef void * RsProgramRaster;

typedef void * RsNativeWindow;

typedef void (* RsBitmapCallback_t)(void *);

typedef struct {
    float m[16];
} rs_matrix4x4;

typedef struct {
    float m[9];
} rs_matrix3x3;

typedef struct {
    float m[4];
} rs_matrix2x2;

enum RsDeviceParam {
    RS_DEVICE_PARAM_FORCE_SOFTWARE_GL,
    RS_DEVICE_PARAM_COUNT
};

enum RsContextType {
    RS_CONTEXT_TYPE_NORMAL,
    RS_CONTEXT_TYPE_DEBUG,
    RS_CONTEXT_TYPE_PROFILE
};

typedef struct {
    uint32_t colorMin;
    uint32_t colorPref;
    uint32_t alphaMin;
    uint32_t alphaPref;
    uint32_t depthMin;
    uint32_t depthPref;
    uint32_t stencilMin;
    uint32_t stencilPref;
    uint32_t samplesMin;
    uint32_t samplesPref;
    float samplesQ;
} RsSurfaceConfig;

enum RsMessageToClientType {
    RS_MESSAGE_TO_CLIENT_NONE = 0,
    RS_MESSAGE_TO_CLIENT_EXCEPTION = 1,
    RS_MESSAGE_TO_CLIENT_RESIZE = 2,
    RS_MESSAGE_TO_CLIENT_ERROR = 3,
    RS_MESSAGE_TO_CLIENT_USER = 4,
    RS_MESSAGE_TO_CLIENT_NEW_BUFFER = 5
};

enum RsAllocationUsageType {
    RS_ALLOCATION_USAGE_SCRIPT = 0x0001,
    RS_ALLOCATION_USAGE_GRAPHICS_TEXTURE = 0x0002,
    RS_ALLOCATION_USAGE_GRAPHICS_VERTEX = 0x0004,
    RS_ALLOCATION_USAGE_GRAPHICS_CONSTANTS = 0x0008,
    RS_ALLOCATION_USAGE_GRAPHICS_RENDER_TARGET = 0x0010,
    RS_ALLOCATION_USAGE_IO_INPUT = 0x0020,
    RS_ALLOCATION_USAGE_IO_OUTPUT = 0x0040,
    RS_ALLOCATION_USAGE_SHARED = 0x0080,

    RS_ALLOCATION_USAGE_ALL = 0x00FF
};

enum RsAllocationMipmapControl {
    RS_ALLOCATION_MIPMAP_NONE = 0,
    RS_ALLOCATION_MIPMAP_FULL = 1,
    RS_ALLOCATION_MIPMAP_ON_SYNC_TO_TEXTURE = 2
};

enum RsAllocationCubemapFace {
    RS_ALLOCATION_CUBEMAP_FACE_POSITIVE_X = 0,
    RS_ALLOCATION_CUBEMAP_FACE_NEGATIVE_X = 1,
    RS_ALLOCATION_CUBEMAP_FACE_POSITIVE_Y = 2,
    RS_ALLOCATION_CUBEMAP_FACE_NEGATIVE_Y = 3,
    RS_ALLOCATION_CUBEMAP_FACE_POSITIVE_Z = 4,
    RS_ALLOCATION_CUBEMAP_FACE_NEGATIVE_Z = 5
};

enum RsDataType {
    RS_TYPE_NONE,
    RS_TYPE_FLOAT_16,
    RS_TYPE_FLOAT_32,
    RS_TYPE_FLOAT_64,
    RS_TYPE_SIGNED_8,
    RS_TYPE_SIGNED_16,
    RS_TYPE_SIGNED_32,
    RS_TYPE_SIGNED_64,
    RS_TYPE_UNSIGNED_8,
    RS_TYPE_UNSIGNED_16,
    RS_TYPE_UNSIGNED_32,
    RS_TYPE_UNSIGNED_64,

    RS_TYPE_BOOLEAN,

    RS_TYPE_UNSIGNED_5_6_5,
    RS_TYPE_UNSIGNED_5_5_5_1,
    RS_TYPE_UNSIGNED_4_4_4_4,

    RS_TYPE_MATRIX_4X4,
    RS_TYPE_MATRIX_3X3,
    RS_TYPE_MATRIX_2X2,

    RS_TYPE_ELEMENT = 1000,
    RS_TYPE_TYPE,
    RS_TYPE_ALLOCATION,
    RS_TYPE_SAMPLER,
    RS_TYPE_SCRIPT,
    RS_TYPE_MESH,
    RS_TYPE_PROGRAM_FRAGMENT,
    RS_TYPE_PROGRAM_VERTEX,
    RS_TYPE_PROGRAM_RASTER,
    RS_TYPE_PROGRAM_STORE,
    RS_TYPE_FONT,

    RS_TYPE_INVALID = 10000,
};

enum RsDataKind {
    RS_KIND_USER,

    RS_KIND_PIXEL_L = 7,
    RS_KIND_PIXEL_A,
    RS_KIND_PIXEL_LA,
    RS_KIND_PIXEL_RGB,
    RS_KIND_PIXEL_RGBA,
    RS_KIND_PIXEL_DEPTH,
    RS_KIND_PIXEL_YUV,

    RS_KIND_INVALID = 100,
};

enum RsSamplerParam {
    RS_SAMPLER_MIN_FILTER,
    RS_SAMPLER_MAG_FILTER,
    RS_SAMPLER_WRAP_S,
    RS_SAMPLER_WRAP_T,
    RS_SAMPLER_WRAP_R,
    RS_SAMPLER_ANISO
};

enum RsSamplerValue {
    RS_SAMPLER_NEAREST,
    RS_SAMPLER_LINEAR,
    RS_SAMPLER_LINEAR_MIP_LINEAR,
    RS_SAMPLER_WRAP,
    RS_SAMPLER_CLAMP,
    RS_SAMPLER_LINEAR_MIP_NEAREST,
    RS_SAMPLER_MIRRORED_REPEAT,

    RS_SAMPLER_INVALID = 100,
};

enum RsTextureTarget {
    RS_TEXTURE_2D,
    RS_TEXTURE_CUBE
};

enum RsDimension {
    RS_DIMENSION_X,
    RS_DIMENSION_Y,
    RS_DIMENSION_Z,
    RS_DIMENSION_LOD,
    RS_DIMENSION_FACE,

    RS_DIMENSION_ARRAY_0 = 100,
    RS_DIMENSION_ARRAY_1,
    RS_DIMENSION_ARRAY_2,
    RS_DIMENSION_ARRAY_3,
    RS_DIMENSION_MAX = RS_DIMENSION_ARRAY_3
};

enum RsDepthFunc {
    RS_DEPTH_FUNC_ALWAYS,
    RS_DEPTH_FUNC_LESS,
    RS_DEPTH_FUNC_LEQUAL,
    RS_DEPTH_FUNC_GREATER,
    RS_DEPTH_FUNC_GEQUAL,
    RS_DEPTH_FUNC_EQUAL,
    RS_DEPTH_FUNC_NOTEQUAL
};

enum RsBlendSrcFunc {
    RS_BLEND_SRC_ZERO,                  // 0
    RS_BLEND_SRC_ONE,                   // 1
    RS_BLEND_SRC_DST_COLOR,             // 2
    RS_BLEND_SRC_ONE_MINUS_DST_COLOR,   // 3
    RS_BLEND_SRC_SRC_ALPHA,             // 4
    RS_BLEND_SRC_ONE_MINUS_SRC_ALPHA,   // 5
    RS_BLEND_SRC_DST_ALPHA,             // 6
    RS_BLEND_SRC_ONE_MINUS_DST_ALPHA,   // 7
    RS_BLEND_SRC_SRC_ALPHA_SATURATE,    // 8
    RS_BLEND_SRC_INVALID = 100,
};

enum RsBlendDstFunc {
    RS_BLEND_DST_ZERO,                  // 0
    RS_BLEND_DST_ONE,                   // 1
    RS_BLEND_DST_SRC_COLOR,             // 2
    RS_BLEND_DST_ONE_MINUS_SRC_COLOR,   // 3
    RS_BLEND_DST_SRC_ALPHA,             // 4
    RS_BLEND_DST_ONE_MINUS_SRC_ALPHA,   // 5
    RS_BLEND_DST_DST_ALPHA,             // 6
    RS_BLEND_DST_ONE_MINUS_DST_ALPHA,   // 7

    RS_BLEND_DST_INVALID = 100,
};

enum RsTexEnvMode {
    RS_TEX_ENV_MODE_NONE,
    RS_TEX_ENV_MODE_REPLACE,
    RS_TEX_ENV_MODE_MODULATE,
    RS_TEX_ENV_MODE_DECAL
};

enum RsProgramParam {
    RS_PROGRAM_PARAM_INPUT,
    RS_PROGRAM_PARAM_OUTPUT,
    RS_PROGRAM_PARAM_CONSTANT,
    RS_PROGRAM_PARAM_TEXTURE_TYPE,
};

enum RsPrimitive {
    RS_PRIMITIVE_POINT,
    RS_PRIMITIVE_LINE,
    RS_PRIMITIVE_LINE_STRIP,
    RS_PRIMITIVE_TRIANGLE,
    RS_PRIMITIVE_TRIANGLE_STRIP,
    RS_PRIMITIVE_TRIANGLE_FAN,

    RS_PRIMITIVE_INVALID = 100,
};

enum RsPathPrimitive {
    RS_PATH_PRIMITIVE_QUADRATIC_BEZIER,
    RS_PATH_PRIMITIVE_CUBIC_BEZIER
};

enum RsError {
    RS_ERROR_NONE = 0,
    RS_ERROR_BAD_SHADER = 1,
    RS_ERROR_BAD_SCRIPT = 2,
    RS_ERROR_BAD_VALUE = 3,
    RS_ERROR_OUT_OF_MEMORY = 4,
    RS_ERROR_DRIVER = 5,

    // Errors that only occur in the debug context.
    RS_ERROR_FATAL_DEBUG = 0x0800,

    RS_ERROR_FATAL_UNKNOWN = 0x1000,
    RS_ERROR_FATAL_DRIVER = 0x1001,
    RS_ERROR_FATAL_PROGRAM_LINK = 0x1002
};

enum RsAnimationInterpolation {
    RS_ANIMATION_INTERPOLATION_STEP,
    RS_ANIMATION_INTERPOLATION_LINEAR,
    RS_ANIMATION_INTERPOLATION_BEZIER,
    RS_ANIMATION_INTERPOLATION_CARDINAL,
    RS_ANIMATION_INTERPOLATION_HERMITE,
    RS_ANIMATION_INTERPOLATION_BSPLINE
};

enum RsAnimationEdge {
    RS_ANIMATION_EDGE_UNDEFINED,
    RS_ANIMATION_EDGE_CONSTANT,
    RS_ANIMATION_EDGE_GRADIENT,
    RS_ANIMATION_EDGE_CYCLE,
    RS_ANIMATION_EDGE_OSCILLATE,
    RS_ANIMATION_EDGE_CYLE_RELATIVE
};

enum RsA3DClassID {
    RS_A3D_CLASS_ID_UNKNOWN,
    RS_A3D_CLASS_ID_MESH,
    RS_A3D_CLASS_ID_TYPE,
    RS_A3D_CLASS_ID_ELEMENT,
    RS_A3D_CLASS_ID_ALLOCATION,
    RS_A3D_CLASS_ID_PROGRAM_VERTEX,
    RS_A3D_CLASS_ID_PROGRAM_RASTER,
    RS_A3D_CLASS_ID_PROGRAM_FRAGMENT,
    RS_A3D_CLASS_ID_PROGRAM_STORE,
    RS_A3D_CLASS_ID_SAMPLER,
    RS_A3D_CLASS_ID_ANIMATION,
    RS_A3D_CLASS_ID_ADAPTER_1D,
    RS_A3D_CLASS_ID_ADAPTER_2D,
    RS_A3D_CLASS_ID_SCRIPT_C,
    RS_A3D_CLASS_ID_SCRIPT_KERNEL_ID,
    RS_A3D_CLASS_ID_SCRIPT_FIELD_ID,
    RS_A3D_CLASS_ID_SCRIPT_METHOD_ID,
    RS_A3D_CLASS_ID_SCRIPT_GROUP
};

enum RsCullMode {
    RS_CULL_BACK,
    RS_CULL_FRONT,
    RS_CULL_NONE,
    RS_CULL_INVALID = 100,
};

enum RsScriptIntrinsicID {
    RS_SCRIPT_INTRINSIC_ID_UNDEFINED = 0,
    RS_SCRIPT_INTRINSIC_ID_CONVOLVE_3x3 = 1,
    RS_SCRIPT_INTRINSIC_ID_COLOR_MATRIX = 2,
    RS_SCRIPT_INTRINSIC_ID_LUT = 3,
    RS_SCRIPT_INTRINSIC_ID_CONVOLVE_5x5 = 4,
    RS_SCRIPT_INTRINSIC_ID_BLUR = 5,
    RS_SCRIPT_INTRINSIC_ID_YUV_TO_RGB = 6,
    RS_SCRIPT_INTRINSIC_ID_BLEND = 7,
    RS_SCRIPT_INTRINSIC_ID_3DLUT = 8,
    RS_SCRIPT_INTRINSIC_ID_HISTOGRAM = 9,
<<<<<<< HEAD
    // unused 10
    RS_SCRIPT_INTRINSIC_ID_LOOP_FILTER = 11,
    RS_SCRIPT_INTRINSIC_ID_RESIZE = 12,


    RS_SCRIPT_INTRINSIC_ID_OEM_START = 0x10000000
=======
    // unused 10, 11
    RS_SCRIPT_INTRINSIC_ID_RESIZE = 12
>>>>>>> 79a9dacb
};

typedef struct {
    RsA3DClassID classID;
    const char* objectName;
} RsFileIndexEntry;

enum RsForEachStrategy {
    RS_FOR_EACH_STRATEGY_SERIAL = 0,
    RS_FOR_EACH_STRATEGY_DONT_CARE = 1,
    RS_FOR_EACH_STRATEGY_DST_LINEAR = 2,
    RS_FOR_EACH_STRATEGY_TILE_SMALL = 3,
    RS_FOR_EACH_STRATEGY_TILE_MEDIUM = 4,
    RS_FOR_EACH_STRATEGY_TILE_LARGE = 5
};

// Script to Script
typedef struct {
    enum RsForEachStrategy strategy;
    uint32_t xStart;
    uint32_t xEnd;
    uint32_t yStart;
    uint32_t yEnd;
    uint32_t zStart;
    uint32_t zEnd;
    uint32_t arrayStart;
    uint32_t arrayEnd;

} RsScriptCall;

enum RsContextFlags {
    RS_CONTEXT_SYNCHRONOUS      = 0x0001,
    RS_CONTEXT_LOW_LATENCY      = 0x0002,
    RS_CONTEXT_LOW_POWER        = 0x0004
};


#ifdef __cplusplus
};
#endif

#endif // RENDER_SCRIPT_DEFINES_H



<|MERGE_RESOLUTION|>--- conflicted
+++ resolved
@@ -365,17 +365,10 @@
     RS_SCRIPT_INTRINSIC_ID_BLEND = 7,
     RS_SCRIPT_INTRINSIC_ID_3DLUT = 8,
     RS_SCRIPT_INTRINSIC_ID_HISTOGRAM = 9,
-<<<<<<< HEAD
-    // unused 10
-    RS_SCRIPT_INTRINSIC_ID_LOOP_FILTER = 11,
+    // unused 10, 11
     RS_SCRIPT_INTRINSIC_ID_RESIZE = 12,
 
-
     RS_SCRIPT_INTRINSIC_ID_OEM_START = 0x10000000
-=======
-    // unused 10, 11
-    RS_SCRIPT_INTRINSIC_ID_RESIZE = 12
->>>>>>> 79a9dacb
 };
 
 typedef struct {
