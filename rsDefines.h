/*
 * Copyright (C) 2013 The Android Open Source Project
 *
 * Licensed under the Apache License, Version 2.0 (the "License");
 * you may not use this file except in compliance with the License.
 * You may obtain a copy of the License at
 *
 *      http://www.apache.org/licenses/LICENSE-2.0
 *
 * Unless required by applicable law or agreed to in writing, software
 * distributed under the License is distributed on an "AS IS" BASIS,
 * WITHOUT WARRANTIES OR CONDITIONS OF ANY KIND, either express or implied.
 * See the License for the specific language governing permissions and
 * limitations under the License.
 */

#ifndef RENDER_SCRIPT_DEFINES_H
#define RENDER_SCRIPT_DEFINES_H

#include <stdint.h>
#include <sys/types.h>

#ifdef __cplusplus
extern "C" {
#endif

//////////////////////////////////////////////////////
//

typedef void * RsAsyncVoidPtr;

typedef void * RsAdapter1D;
typedef void * RsAdapter2D;
typedef void * RsAllocation;
typedef void * RsAnimation;
typedef void * RsContext;
typedef void * RsDevice;
typedef void * RsElement;
typedef void * RsFile;
typedef void * RsFont;
typedef void * RsSampler;
typedef void * RsScript;
typedef void * RsScriptKernelID;
typedef void * RsScriptFieldID;
typedef void * RsScriptMethodID;
typedef void * RsScriptGroup;
typedef void * RsMesh;
typedef void * RsPath;
typedef void * RsType;
typedef void * RsObjectBase;

typedef void * RsProgram;
typedef void * RsProgramVertex;
typedef void * RsProgramFragment;
typedef void * RsProgramStore;
typedef void * RsProgramRaster;

typedef void * RsNativeWindow;

typedef void (* RsBitmapCallback_t)(void *);

typedef struct {
    float m[16];
} rs_matrix4x4;

typedef struct {
    float m[9];
} rs_matrix3x3;

typedef struct {
    float m[4];
} rs_matrix2x2;

enum RsDeviceParam {
    RS_DEVICE_PARAM_FORCE_SOFTWARE_GL,
    RS_DEVICE_PARAM_COUNT
};

enum RsContextType {
    RS_CONTEXT_TYPE_NORMAL,
    RS_CONTEXT_TYPE_DEBUG,
    RS_CONTEXT_TYPE_PROFILE
};

typedef struct {
    uint32_t colorMin;
    uint32_t colorPref;
    uint32_t alphaMin;
    uint32_t alphaPref;
    uint32_t depthMin;
    uint32_t depthPref;
    uint32_t stencilMin;
    uint32_t stencilPref;
    uint32_t samplesMin;
    uint32_t samplesPref;
    float samplesQ;
} RsSurfaceConfig;

enum RsMessageToClientType {
    RS_MESSAGE_TO_CLIENT_NONE = 0,
    RS_MESSAGE_TO_CLIENT_EXCEPTION = 1,
    RS_MESSAGE_TO_CLIENT_RESIZE = 2,
    RS_MESSAGE_TO_CLIENT_ERROR = 3,
    RS_MESSAGE_TO_CLIENT_USER = 4,
    RS_MESSAGE_TO_CLIENT_NEW_BUFFER = 5
};

enum RsAllocationUsageType {
    RS_ALLOCATION_USAGE_SCRIPT = 0x0001,
    RS_ALLOCATION_USAGE_GRAPHICS_TEXTURE = 0x0002,
    RS_ALLOCATION_USAGE_GRAPHICS_VERTEX = 0x0004,
    RS_ALLOCATION_USAGE_GRAPHICS_CONSTANTS = 0x0008,
    RS_ALLOCATION_USAGE_GRAPHICS_RENDER_TARGET = 0x0010,
    RS_ALLOCATION_USAGE_IO_INPUT = 0x0020,
    RS_ALLOCATION_USAGE_IO_OUTPUT = 0x0040,
    RS_ALLOCATION_USAGE_SHARED = 0x0080,

    RS_ALLOCATION_USAGE_ALL = 0x00FF
};

enum RsAllocationMipmapControl {
    RS_ALLOCATION_MIPMAP_NONE = 0,
    RS_ALLOCATION_MIPMAP_FULL = 1,
    RS_ALLOCATION_MIPMAP_ON_SYNC_TO_TEXTURE = 2
};

enum RsAllocationCubemapFace {
    RS_ALLOCATION_CUBEMAP_FACE_POSITIVE_X = 0,
    RS_ALLOCATION_CUBEMAP_FACE_NEGATIVE_X = 1,
    RS_ALLOCATION_CUBEMAP_FACE_POSITIVE_Y = 2,
    RS_ALLOCATION_CUBEMAP_FACE_NEGATIVE_Y = 3,
    RS_ALLOCATION_CUBEMAP_FACE_POSITIVE_Z = 4,
    RS_ALLOCATION_CUBEMAP_FACE_NEGATIVE_Z = 5
};

enum RsDataType {
    RS_TYPE_NONE,
    RS_TYPE_FLOAT_16,
    RS_TYPE_FLOAT_32,
    RS_TYPE_FLOAT_64,
    RS_TYPE_SIGNED_8,
    RS_TYPE_SIGNED_16,
    RS_TYPE_SIGNED_32,
    RS_TYPE_SIGNED_64,
    RS_TYPE_UNSIGNED_8,
    RS_TYPE_UNSIGNED_16,
    RS_TYPE_UNSIGNED_32,
    RS_TYPE_UNSIGNED_64,

    RS_TYPE_BOOLEAN,

    RS_TYPE_UNSIGNED_5_6_5,
    RS_TYPE_UNSIGNED_5_5_5_1,
    RS_TYPE_UNSIGNED_4_4_4_4,

    RS_TYPE_MATRIX_4X4,
    RS_TYPE_MATRIX_3X3,
    RS_TYPE_MATRIX_2X2,

    RS_TYPE_ELEMENT = 1000,
    RS_TYPE_TYPE,
    RS_TYPE_ALLOCATION,
    RS_TYPE_SAMPLER,
    RS_TYPE_SCRIPT,
    RS_TYPE_MESH,
    RS_TYPE_PROGRAM_FRAGMENT,
    RS_TYPE_PROGRAM_VERTEX,
    RS_TYPE_PROGRAM_RASTER,
    RS_TYPE_PROGRAM_STORE,
    RS_TYPE_FONT,

    RS_TYPE_INVALID = 10000,
};

enum RsDataKind {
    RS_KIND_USER,

    RS_KIND_PIXEL_L = 7,
    RS_KIND_PIXEL_A,
    RS_KIND_PIXEL_LA,
    RS_KIND_PIXEL_RGB,
    RS_KIND_PIXEL_RGBA,
    RS_KIND_PIXEL_DEPTH,
    RS_KIND_PIXEL_YUV,

    RS_KIND_INVALID = 100,
};

enum RsSamplerParam {
    RS_SAMPLER_MIN_FILTER,
    RS_SAMPLER_MAG_FILTER,
    RS_SAMPLER_WRAP_S,
    RS_SAMPLER_WRAP_T,
    RS_SAMPLER_WRAP_R,
    RS_SAMPLER_ANISO
};

enum RsSamplerValue {
    RS_SAMPLER_NEAREST,
    RS_SAMPLER_LINEAR,
    RS_SAMPLER_LINEAR_MIP_LINEAR,
    RS_SAMPLER_WRAP,
    RS_SAMPLER_CLAMP,
    RS_SAMPLER_LINEAR_MIP_NEAREST,
    RS_SAMPLER_MIRRORED_REPEAT,

    RS_SAMPLER_INVALID = 100,
};

enum RsTextureTarget {
    RS_TEXTURE_2D,
    RS_TEXTURE_CUBE
};

enum RsDimension {
    RS_DIMENSION_X,
    RS_DIMENSION_Y,
    RS_DIMENSION_Z,
    RS_DIMENSION_LOD,
    RS_DIMENSION_FACE,

    RS_DIMENSION_ARRAY_0 = 100,
    RS_DIMENSION_ARRAY_1,
    RS_DIMENSION_ARRAY_2,
    RS_DIMENSION_ARRAY_3,
    RS_DIMENSION_MAX = RS_DIMENSION_ARRAY_3
};

enum RsDepthFunc {
    RS_DEPTH_FUNC_ALWAYS,
    RS_DEPTH_FUNC_LESS,
    RS_DEPTH_FUNC_LEQUAL,
    RS_DEPTH_FUNC_GREATER,
    RS_DEPTH_FUNC_GEQUAL,
    RS_DEPTH_FUNC_EQUAL,
    RS_DEPTH_FUNC_NOTEQUAL
};

enum RsBlendSrcFunc {
    RS_BLEND_SRC_ZERO,                  // 0
    RS_BLEND_SRC_ONE,                   // 1
    RS_BLEND_SRC_DST_COLOR,             // 2
    RS_BLEND_SRC_ONE_MINUS_DST_COLOR,   // 3
    RS_BLEND_SRC_SRC_ALPHA,             // 4
    RS_BLEND_SRC_ONE_MINUS_SRC_ALPHA,   // 5
    RS_BLEND_SRC_DST_ALPHA,             // 6
    RS_BLEND_SRC_ONE_MINUS_DST_ALPHA,   // 7
    RS_BLEND_SRC_SRC_ALPHA_SATURATE,    // 8
    RS_BLEND_SRC_INVALID = 100,
};

enum RsBlendDstFunc {
    RS_BLEND_DST_ZERO,                  // 0
    RS_BLEND_DST_ONE,                   // 1
    RS_BLEND_DST_SRC_COLOR,             // 2
    RS_BLEND_DST_ONE_MINUS_SRC_COLOR,   // 3
    RS_BLEND_DST_SRC_ALPHA,             // 4
    RS_BLEND_DST_ONE_MINUS_SRC_ALPHA,   // 5
    RS_BLEND_DST_DST_ALPHA,             // 6
    RS_BLEND_DST_ONE_MINUS_DST_ALPHA,   // 7

    RS_BLEND_DST_INVALID = 100,
};

enum RsTexEnvMode {
    RS_TEX_ENV_MODE_NONE,
    RS_TEX_ENV_MODE_REPLACE,
    RS_TEX_ENV_MODE_MODULATE,
    RS_TEX_ENV_MODE_DECAL
};

enum RsProgramParam {
    RS_PROGRAM_PARAM_INPUT,
    RS_PROGRAM_PARAM_OUTPUT,
    RS_PROGRAM_PARAM_CONSTANT,
    RS_PROGRAM_PARAM_TEXTURE_TYPE,
};

enum RsPrimitive {
    RS_PRIMITIVE_POINT,
    RS_PRIMITIVE_LINE,
    RS_PRIMITIVE_LINE_STRIP,
    RS_PRIMITIVE_TRIANGLE,
    RS_PRIMITIVE_TRIANGLE_STRIP,
    RS_PRIMITIVE_TRIANGLE_FAN,

    RS_PRIMITIVE_INVALID = 100,
};

enum RsPathPrimitive {
    RS_PATH_PRIMITIVE_QUADRATIC_BEZIER,
    RS_PATH_PRIMITIVE_CUBIC_BEZIER
};

enum RsError {
    RS_ERROR_NONE = 0,
    RS_ERROR_BAD_SHADER = 1,
    RS_ERROR_BAD_SCRIPT = 2,
    RS_ERROR_BAD_VALUE = 3,
    RS_ERROR_OUT_OF_MEMORY = 4,
    RS_ERROR_DRIVER = 5,

    // Errors that only occur in the debug context.
    RS_ERROR_FATAL_DEBUG = 0x0800,

    RS_ERROR_FATAL_UNKNOWN = 0x1000,
    RS_ERROR_FATAL_DRIVER = 0x1001,
    RS_ERROR_FATAL_PROGRAM_LINK = 0x1002
};

enum RsAnimationInterpolation {
    RS_ANIMATION_INTERPOLATION_STEP,
    RS_ANIMATION_INTERPOLATION_LINEAR,
    RS_ANIMATION_INTERPOLATION_BEZIER,
    RS_ANIMATION_INTERPOLATION_CARDINAL,
    RS_ANIMATION_INTERPOLATION_HERMITE,
    RS_ANIMATION_INTERPOLATION_BSPLINE
};

enum RsAnimationEdge {
    RS_ANIMATION_EDGE_UNDEFINED,
    RS_ANIMATION_EDGE_CONSTANT,
    RS_ANIMATION_EDGE_GRADIENT,
    RS_ANIMATION_EDGE_CYCLE,
    RS_ANIMATION_EDGE_OSCILLATE,
    RS_ANIMATION_EDGE_CYLE_RELATIVE
};

enum RsA3DClassID {
    RS_A3D_CLASS_ID_UNKNOWN,
    RS_A3D_CLASS_ID_MESH,
    RS_A3D_CLASS_ID_TYPE,
    RS_A3D_CLASS_ID_ELEMENT,
    RS_A3D_CLASS_ID_ALLOCATION,
    RS_A3D_CLASS_ID_PROGRAM_VERTEX,
    RS_A3D_CLASS_ID_PROGRAM_RASTER,
    RS_A3D_CLASS_ID_PROGRAM_FRAGMENT,
    RS_A3D_CLASS_ID_PROGRAM_STORE,
    RS_A3D_CLASS_ID_SAMPLER,
    RS_A3D_CLASS_ID_ANIMATION,
    RS_A3D_CLASS_ID_ADAPTER_1D,
    RS_A3D_CLASS_ID_ADAPTER_2D,
    RS_A3D_CLASS_ID_SCRIPT_C,
    RS_A3D_CLASS_ID_SCRIPT_KERNEL_ID,
    RS_A3D_CLASS_ID_SCRIPT_FIELD_ID,
    RS_A3D_CLASS_ID_SCRIPT_METHOD_ID,
    RS_A3D_CLASS_ID_SCRIPT_GROUP
};

enum RsCullMode {
    RS_CULL_BACK,
    RS_CULL_FRONT,
    RS_CULL_NONE,
    RS_CULL_INVALID = 100,
};

enum RsScriptIntrinsicID {
    RS_SCRIPT_INTRINSIC_ID_UNDEFINED = 0,
    RS_SCRIPT_INTRINSIC_ID_CONVOLVE_3x3 = 1,
    RS_SCRIPT_INTRINSIC_ID_COLOR_MATRIX = 2,
    RS_SCRIPT_INTRINSIC_ID_LUT = 3,
    RS_SCRIPT_INTRINSIC_ID_CONVOLVE_5x5 = 4,
    RS_SCRIPT_INTRINSIC_ID_BLUR = 5,
    RS_SCRIPT_INTRINSIC_ID_YUV_TO_RGB = 6,
    RS_SCRIPT_INTRINSIC_ID_BLEND = 7,
    RS_SCRIPT_INTRINSIC_ID_3DLUT = 8,
    RS_SCRIPT_INTRINSIC_ID_HISTOGRAM = 9,
<<<<<<< HEAD
    RS_SCRIPT_INTRINSIC_ID_INTER_PRED= 10,
    RS_SCRIPT_INTRINSIC_ID_LOOP_FILTER = 11
=======
    RS_SCRIPT_INTRINSIC_ID_RESIZE = 12
>>>>>>> 0d6043ca
};

typedef struct {
    RsA3DClassID classID;
    const char* objectName;
} RsFileIndexEntry;

enum RsForEachStrategy {
    RS_FOR_EACH_STRATEGY_SERIAL = 0,
    RS_FOR_EACH_STRATEGY_DONT_CARE = 1,
    RS_FOR_EACH_STRATEGY_DST_LINEAR = 2,
    RS_FOR_EACH_STRATEGY_TILE_SMALL = 3,
    RS_FOR_EACH_STRATEGY_TILE_MEDIUM = 4,
    RS_FOR_EACH_STRATEGY_TILE_LARGE = 5
};

// Script to Script
typedef struct {
    enum RsForEachStrategy strategy;
    uint32_t xStart;
    uint32_t xEnd;
    uint32_t yStart;
    uint32_t yEnd;
    uint32_t zStart;
    uint32_t zEnd;
    uint32_t arrayStart;
    uint32_t arrayEnd;

} RsScriptCall;

enum RsContextFlags {
    RS_CONTEXT_SYNCHRONOUS = 1,
    RS_CONTEXT_LOW_LATENCY = 2,
    RS_CONTEXT_MAX = 4
};


#ifdef __cplusplus
};
#endif

#endif // RENDER_SCRIPT_DEFINES_H



<|MERGE_RESOLUTION|>--- conflicted
+++ resolved
@@ -365,12 +365,9 @@
     RS_SCRIPT_INTRINSIC_ID_BLEND = 7,
     RS_SCRIPT_INTRINSIC_ID_3DLUT = 8,
     RS_SCRIPT_INTRINSIC_ID_HISTOGRAM = 9,
-<<<<<<< HEAD
     RS_SCRIPT_INTRINSIC_ID_INTER_PRED= 10,
-    RS_SCRIPT_INTRINSIC_ID_LOOP_FILTER = 11
-=======
+    RS_SCRIPT_INTRINSIC_ID_LOOP_FILTER = 11,
     RS_SCRIPT_INTRINSIC_ID_RESIZE = 12
->>>>>>> 0d6043ca
 };
 
 typedef struct {
