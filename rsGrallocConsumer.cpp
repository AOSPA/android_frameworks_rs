/*
 * Copyright (C) 2013 The Android Open Source Project
 *
 * Licensed under the Apache License, Version 2.0 (the "License");
 * you may not use this file except in compliance with the License.
 * You may obtain a copy of the License at
 *
 *      http://www.apache.org/licenses/LICENSE-2.0
 *
 * Unless required by applicable law or agreed to in writing, software
 * distributed under the License is distributed on an "AS IS" BASIS,
 * WITHOUT WARRANTIES OR CONDITIONS OF ANY KIND, either express or implied.
 * See the License for the specific language governing permissions and
 * limitations under the License.
 */

#define ATRACE_TAG ATRACE_TAG_RS

#include "rsContext.h"
#include "rsAllocation.h"
#include "rs_hal.h"

#include <cutils/compiler.h>
#include <utils/Log.h>
#include "rsGrallocConsumer.h"
#include <gui/BufferItem.h>
#include <ui/GraphicBuffer.h>


namespace android {
namespace renderscript {

GrallocConsumer::GrallocConsumer(Allocation *a, const sp<IGraphicBufferConsumer>& bq, int flags, uint32_t numAlloc) :
    ConsumerBase(bq, true)
{
    mAlloc = new Allocation *[numAlloc];
    mAcquiredBuffer = new AcquiredBuffer[numAlloc];
    isIdxUsed = new bool[numAlloc];

    mAlloc[0] = a;
    isIdxUsed[0] = true;
    mNumAlloc = numAlloc;
    if (flags == 0) {
        flags = GRALLOC_USAGE_SW_READ_OFTEN | GRALLOC_USAGE_RENDERSCRIPT;
    } else {
        flags |= GRALLOC_USAGE_RENDERSCRIPT;
    }
    mConsumer->setConsumerUsageBits(flags);
    mConsumer->setMaxAcquiredBufferCount(numAlloc + 1);

    uint32_t y = a->mHal.drvState.lod[0].dimY;
    if (y < 1) y = 1;
    mConsumer->setDefaultBufferSize(a->mHal.drvState.lod[0].dimX, y);

    if (a->mHal.state.yuv) {
        bq->setDefaultBufferFormat(a->mHal.state.yuv);
    }
    for (uint32_t i = 1; i < numAlloc; i++) {
        isIdxUsed[i] = false;
    }
    //mBufferQueue->setConsumerName(name);
}

GrallocConsumer::~GrallocConsumer() {
    delete[] mAlloc;
    delete[] mAcquiredBuffer;
    delete[] isIdxUsed;
}



status_t GrallocConsumer::lockNextBuffer(uint32_t idx) {
    Mutex::Autolock _l(mMutex);
    status_t err;

    if (idx >= mNumAlloc) {
        ALOGE("Invalid buffer index: %d", idx);
        return BAD_VALUE;
    }

    if (mAcquiredBuffer[idx].mSlot != BufferQueue::INVALID_BUFFER_SLOT) {
        err = releaseAcquiredBufferLocked(idx);
        if (err) {
            return err;
        }
    }

    BufferItem b;

    err = acquireBufferLocked(&b, 0);
    if (err != OK) {
        if (err == BufferQueue::NO_BUFFER_AVAILABLE) {
            return BAD_VALUE;
        } else {
            ALOGE("Error acquiring buffer: %s (%d)", strerror(err), err);
            return err;
        }
    }

    int slot = b.mSlot;

    if (b.mFence.get()) {
        err = b.mFence->waitForever("GrallocConsumer::lockNextBuffer");
        if (err != OK) {
            ALOGE("Failed to wait for fence of acquired buffer: %s (%d)",
                    strerror(-err), err);
            return err;
        }
    }

    void *bufferPointer = nullptr;
    android_ycbcr ycbcr = android_ycbcr();

    if (mSlots[slot].mGraphicBuffer->getPixelFormat() ==
            HAL_PIXEL_FORMAT_YCbCr_420_888) {
        err = mSlots[slot].mGraphicBuffer->lockYCbCr(
            GraphicBuffer::USAGE_SW_READ_OFTEN,
            b.mCrop,
            &ycbcr);

        if (err != OK) {
            ALOGE("Unable to lock YCbCr buffer for CPU reading: %s (%d)",
                    strerror(-err), err);
            return err;
        }
        bufferPointer = ycbcr.y;
    } else {
        err = mSlots[slot].mGraphicBuffer->lock(
            GraphicBuffer::USAGE_SW_READ_OFTEN,
            b.mCrop,
            &bufferPointer);

        if (err != OK) {
            ALOGE("Unable to lock buffer for CPU reading: %s (%d)",
                    strerror(-err), err);
            return err;
        }
    }

    size_t lockedIdx = 0;
    rsAssert(mAcquiredBuffer[idx].mSlot == BufferQueue::INVALID_BUFFER_SLOT);

<<<<<<< HEAD
    mAcquiredBuffer.mSlot = slot;
    mAcquiredBuffer.mBufferPointer = bufferPointer;
    mAcquiredBuffer.mGraphicBuffer = mSlots[slot].mGraphicBuffer;

    mAlloc->mHal.drvState.lod[0].mallocPtr = reinterpret_cast<uint8_t*>(bufferPointer);
    mAlloc->mHal.drvState.lod[0].stride = mSlots[slot].mGraphicBuffer->getStride() *
            mAlloc->mHal.state.type->getElementSizeBytes();
    mAlloc->mHal.state.nativeBuffer = mAcquiredBuffer.mGraphicBuffer->getNativeBuffer();
    mAlloc->mHal.state.timestamp = b.mTimestamp;

    rsAssert(mAlloc->mHal.drvState.lod[0].dimX ==
             mSlots[slot].mGraphicBuffer->getWidth());
    rsAssert(mAlloc->mHal.drvState.lod[0].dimY ==
             mSlots[slot].mGraphicBuffer->getHeight());
=======
    mAcquiredBuffer[idx].mSlot = buf;
    mAcquiredBuffer[idx].mBufferPointer = bufferPointer;
    mAcquiredBuffer[idx].mGraphicBuffer = mSlots[buf].mGraphicBuffer;

    mAlloc[idx]->mHal.drvState.lod[0].mallocPtr = reinterpret_cast<uint8_t*>(bufferPointer);
    mAlloc[idx]->mHal.drvState.lod[0].stride = mSlots[buf].mGraphicBuffer->getStride() *
            mAlloc[idx]->mHal.state.type->getElementSizeBytes();
    mAlloc[idx]->mHal.state.nativeBuffer = mAcquiredBuffer[idx].mGraphicBuffer->getNativeBuffer();
    mAlloc[idx]->mHal.state.timestamp = b.mTimestamp;

    rsAssert(mAlloc[idx]->mHal.drvState.lod[0].dimX ==
             mSlots[buf].mGraphicBuffer->getWidth());
    rsAssert(mAlloc[idx]->mHal.drvState.lod[0].dimY ==
             mSlots[buf].mGraphicBuffer->getHeight());
>>>>>>> ecc59b95

    //mAlloc->format = mSlots[buf].mGraphicBuffer->getPixelFormat();

    //mAlloc->crop        = b.mCrop;
    //mAlloc->transform   = b.mTransform;
    //mAlloc->scalingMode = b.mScalingMode;
    //mAlloc->frameNumber = b.mFrameNumber;

    if (mAlloc[idx]->mHal.state.yuv == HAL_PIXEL_FORMAT_YCbCr_420_888) {
        mAlloc[idx]->mHal.drvState.lod[1].mallocPtr = ycbcr.cb;
        mAlloc[idx]->mHal.drvState.lod[2].mallocPtr = ycbcr.cr;

        mAlloc[idx]->mHal.drvState.lod[0].stride = ycbcr.ystride;
        mAlloc[idx]->mHal.drvState.lod[1].stride = ycbcr.cstride;
        mAlloc[idx]->mHal.drvState.lod[2].stride = ycbcr.cstride;

        mAlloc[idx]->mHal.drvState.yuv.shift = 1;
        mAlloc[idx]->mHal.drvState.yuv.step = ycbcr.chroma_step;
    }

    return OK;
}

status_t GrallocConsumer::unlockBuffer(uint32_t idx) {
    Mutex::Autolock _l(mMutex);
    return releaseAcquiredBufferLocked(idx);
}

status_t GrallocConsumer::releaseAcquiredBufferLocked(uint32_t idx) {
    status_t err;

    if (idx >= mNumAlloc) {
        ALOGE("Invalid buffer index: %d", idx);
        return BAD_VALUE;
    }
    if (mAcquiredBuffer[idx].mGraphicBuffer == nullptr) {
       return OK;
    }

    err = mAcquiredBuffer[idx].mGraphicBuffer->unlock();
    if (err != OK) {
        ALOGE("%s: Unable to unlock graphic buffer", __FUNCTION__);
        return err;
    }
    int buf = mAcquiredBuffer[idx].mSlot;

    // release the buffer if it hasn't already been freed by the BufferQueue.
    // This can happen, for example, when the producer of this buffer
    // disconnected after this buffer was acquired.
    if (CC_LIKELY(mAcquiredBuffer[idx].mGraphicBuffer ==
            mSlots[buf].mGraphicBuffer)) {
        releaseBufferLocked(
                buf, mAcquiredBuffer[idx].mGraphicBuffer,
                EGL_NO_DISPLAY, EGL_NO_SYNC_KHR);
    }

    mAcquiredBuffer[idx].mSlot = BufferQueue::INVALID_BUFFER_SLOT;
    mAcquiredBuffer[idx].mBufferPointer = nullptr;
    mAcquiredBuffer[idx].mGraphicBuffer.clear();
    return OK;
}

uint32_t GrallocConsumer::getNextAvailableIdx(Allocation *a) {
    for (uint32_t i = 0; i < mNumAlloc; i++) {
        if (isIdxUsed[i] == false) {
            mAlloc[i] = a;
            isIdxUsed[i] = true;
            return i;
        }
    }
    return mNumAlloc;
}

bool GrallocConsumer::releaseIdx(uint32_t idx) {
    if (idx >= mNumAlloc) {
        ALOGE("Invalid buffer index: %d", idx);
        return false;
    }
    if (isIdxUsed[idx] == false) {
        ALOGV("Buffer index already released: %d", idx);
        return true;
    }
    status_t err;
    err = unlockBuffer(idx);
    if (err != OK) {
        ALOGE("Unable to unlock graphic buffer");
        return false;
    }
    mAlloc[idx] = nullptr;
    isIdxUsed[idx] = false;
    return true;
}

} // namespace renderscript
} // namespace android<|MERGE_RESOLUTION|>--- conflicted
+++ resolved
@@ -140,37 +140,20 @@
     size_t lockedIdx = 0;
     rsAssert(mAcquiredBuffer[idx].mSlot == BufferQueue::INVALID_BUFFER_SLOT);
 
-<<<<<<< HEAD
-    mAcquiredBuffer.mSlot = slot;
-    mAcquiredBuffer.mBufferPointer = bufferPointer;
-    mAcquiredBuffer.mGraphicBuffer = mSlots[slot].mGraphicBuffer;
-
-    mAlloc->mHal.drvState.lod[0].mallocPtr = reinterpret_cast<uint8_t*>(bufferPointer);
-    mAlloc->mHal.drvState.lod[0].stride = mSlots[slot].mGraphicBuffer->getStride() *
-            mAlloc->mHal.state.type->getElementSizeBytes();
-    mAlloc->mHal.state.nativeBuffer = mAcquiredBuffer.mGraphicBuffer->getNativeBuffer();
-    mAlloc->mHal.state.timestamp = b.mTimestamp;
-
-    rsAssert(mAlloc->mHal.drvState.lod[0].dimX ==
-             mSlots[slot].mGraphicBuffer->getWidth());
-    rsAssert(mAlloc->mHal.drvState.lod[0].dimY ==
-             mSlots[slot].mGraphicBuffer->getHeight());
-=======
-    mAcquiredBuffer[idx].mSlot = buf;
+    mAcquiredBuffer[idx].mSlot = slot;
     mAcquiredBuffer[idx].mBufferPointer = bufferPointer;
-    mAcquiredBuffer[idx].mGraphicBuffer = mSlots[buf].mGraphicBuffer;
+    mAcquiredBuffer[idx].mGraphicBuffer = mSlots[slot].mGraphicBuffer;
 
     mAlloc[idx]->mHal.drvState.lod[0].mallocPtr = reinterpret_cast<uint8_t*>(bufferPointer);
-    mAlloc[idx]->mHal.drvState.lod[0].stride = mSlots[buf].mGraphicBuffer->getStride() *
+    mAlloc[idx]->mHal.drvState.lod[0].stride = mSlots[slot].mGraphicBuffer->getStride() *
             mAlloc[idx]->mHal.state.type->getElementSizeBytes();
     mAlloc[idx]->mHal.state.nativeBuffer = mAcquiredBuffer[idx].mGraphicBuffer->getNativeBuffer();
     mAlloc[idx]->mHal.state.timestamp = b.mTimestamp;
 
     rsAssert(mAlloc[idx]->mHal.drvState.lod[0].dimX ==
-             mSlots[buf].mGraphicBuffer->getWidth());
+             mSlots[slot].mGraphicBuffer->getWidth());
     rsAssert(mAlloc[idx]->mHal.drvState.lod[0].dimY ==
-             mSlots[buf].mGraphicBuffer->getHeight());
->>>>>>> ecc59b95
+             mSlots[slot].mGraphicBuffer->getHeight());
 
     //mAlloc->format = mSlots[buf].mGraphicBuffer->getPixelFormat();
 
