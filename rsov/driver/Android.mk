#
# Copyright (C) 2016 The Android Open Source Project
#
# Licensed under the Apache License, Version 2.0 (the "License");
# you may not use this file except in compliance with the License.
# You may obtain a copy of the License at
#
#      http://www.apache.org/licenses/LICENSE-2.0
#
# Unless required by applicable law or agreed to in writing, software
# distributed under the License is distributed on an "AS IS" BASIS,
# WITHOUT WARRANTIES OR CONDITIONS OF ANY KIND, either express or implied.
# See the License for the specific language governing permissions and
# limitations under the License.
#

LOCAL_PATH :=$(call my-dir)

include $(CLEAR_VARS)

LOCAL_MODULE := libRSDriver_RSoV

LOCAL_SRC_FILES := \
    rsovAllocation.cpp \
    rsovContext.cpp \
    rsovCore.cpp \
    rsovElement.cpp \
    rsovRuntimeStubs.cpp \
    rsovSampler.cpp \
    rsovScript.cpp \
    rsovScriptGroup.cpp \
    rsovType.cpp \

LOCAL_SHARED_LIBRARIES := \
    libRS_internal \
    libRSCpuRef \
    libbcinfo \
    libc++ \
    liblog \
<<<<<<< HEAD
    libvulkan \
    libgui
=======
    libspirit \
    libvulkan
>>>>>>> 138bc67d

LOCAL_C_INCLUDES := \
    frameworks/compile/libbcc/include \
    frameworks/native/vulkan/include \
    frameworks/rs \
    frameworks/rs/cpu_ref \
    frameworks/rs/rsov/compiler \

LOCAL_C_INCLUDES += \

LOCAL_CFLAGS := -Werror -Wall -Wextra
# TODO: remove warnings on unused variables and parameters
LOCAL_CFLAGS += -Wno-unused-variable -Wno-unused-parameter

include $(BUILD_SHARED_LIBRARY)<|MERGE_RESOLUTION|>--- conflicted
+++ resolved
@@ -37,13 +37,9 @@
     libbcinfo \
     libc++ \
     liblog \
-<<<<<<< HEAD
+    libspirit \
     libvulkan \
     libgui
-=======
-    libspirit \
-    libvulkan
->>>>>>> 138bc67d
 
 LOCAL_C_INCLUDES := \
     frameworks/compile/libbcc/include \
