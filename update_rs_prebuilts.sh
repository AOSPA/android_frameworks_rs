--- conflicted
+++ resolved
@@ -4,11 +4,7 @@
 MY_ANDROID_DIR=$PWD/../../
 cd $MY_ANDROID_DIR
 
-<<<<<<< HEAD
 if [ $OSTYPE == 'darwin13' ] || [ $OSTYPE == 'darwin14' ];
-=======
-if [ $OSTYPE == 'darwin14' ];
->>>>>>> 648a1c13
 then
 
   DARWIN=1
